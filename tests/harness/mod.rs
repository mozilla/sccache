--- conflicted
+++ resolved
@@ -301,17 +301,18 @@
             || {
                 let status = self.scheduler_status();
                 if matches!(
-<<<<<<< HEAD
-                    self.scheduler_status(),
-=======
-                    status,
->>>>>>> 1361839a
-                    SchedulerStatusResult {
-                        num_servers: 0,
-                        num_cpus: _,
-                        in_progress: 0
-                    }
-                ) {
+                <<<<<<< HEAD
+                                    self.scheduler_status(),
+                =======
+                                    status,
+                >>>>>>> master
+                                    SchedulerStatusResult {
+                                        num_servers: 0,
+                                        num_cpus: _,
+                                        in_progress: 0
+                                    }
+                                )
+                {
                     Ok(())
                 } else {
                     Err(format!("{:?}", status))
@@ -445,11 +446,7 @@
             || {
                 let status = self.scheduler_status();
                 if matches!(
-<<<<<<< HEAD
-                    self.scheduler_status(),
-=======
                     status,
->>>>>>> 1361839a
                     SchedulerStatusResult {
                         num_servers: 1,
                         num_cpus: _,
