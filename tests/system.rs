--- conflicted
+++ resolved
@@ -405,11 +405,7 @@
         let (major, is_appleclang) = match re.captures(version_output) {
             Some(c) => (
                 c.name("major").unwrap().as_str().parse::<usize>().unwrap(),
-<<<<<<< HEAD
-                c.name("apple") != None,
-=======
-                c.name("apple").is_none(),
->>>>>>> 33c9620a
+                !c.name("apple") != None,
             ),
             None => panic!(
                 "Version info not found in --version output: {}",
