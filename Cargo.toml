--- conflicted
+++ resolved
@@ -28,12 +28,8 @@
 blake3 = "1"
 byteorder = "1.0"
 bytes = "1"
-<<<<<<< HEAD
 opendal = { version= "0.21", optional=true }
-chrono = { version = "0.4.22", optional = true }
-=======
 chrono = { version = "0.4.23", optional = true }
->>>>>>> 8a252667
 clap = { version = "3.2.22", features = ["derive", "env", "wrap_help"] }
 directories = "4.0.1"
 env_logger = "0.9"
