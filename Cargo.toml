--- conflicted
+++ resolved
@@ -38,12 +38,7 @@
 futures = "0.3"
 futures-locks = "0.7"
 gha-toolkit = { version = "0.3.1", optional = true }
-<<<<<<< HEAD
 gzp = { version = "0.11.1", default-features = false, features = ["deflate_rust"]  }
-hmac = { version = "0.12.0", optional = true }
-=======
-gzp = { version = "0.11", default-features = false, features = ["deflate_rust"]  }
->>>>>>> 635b2a1c
 http = "0.2"
 hyper = { version = "0.14.10", optional = true, features = ["server"] }
 hyperx = { version = "1.0", optional = true }
