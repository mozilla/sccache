[package]
name = "sccache"
version = "0.5.0"
license = "Apache-2.0"
description = "Sccache is a ccache-like tool. It is used as a compiler wrapper and avoids compilation when possible, storing a cache in a remote storage using various cloud storage."
repository = "https://github.com/mozilla/sccache/"
readme = "README.md"
categories = ["command-line-utilities", "development-tools::build-utils"]
keywords = ["ccache"]
edition = "2021"
rust-version = "1.65"

[[bin]]
name = "sccache"

[[bin]]
name = "sccache-dist"
required-features = ["dist-server"]

[profile.release]
codegen-units = 1
lto = true
strip = true

[dependencies]
anyhow = { version = "1.0", features = ["backtrace"] }
ar = "0.9"
async-trait = "0.1"
base64 = "0.21"
bincode = "1"
blake3 = "1"
byteorder = "1.0"
bytes = "1"
opendal = { version= "0.34.0", optional = true }
reqsign = {version="0.10.1", optional = true}
clap = { version = "4.1.11", features = ["derive", "env", "wrap_help"] }
directories = "5.0.0"
encoding = "0.2"
env_logger = "0.10"
filetime = "0.2"
flate2 = { version = "1.0", optional = true, default-features = false, features = ["rust_backend"] }
fs-err = "2.9"
futures = "0.3"
gzp = { version = "0.11.3", default-features = false, features = ["deflate_rust"]  }
http = "0.2"
hyper = { version = "0.14.24", optional = true, features = ["server"] }
is-terminal = "0.4.5"
jobserver = "0.1"
jwt = { package = "jsonwebtoken", version = "8", optional = true }
<<<<<<< HEAD
lazy_static = "1.0.0"
libc = "0.2.141"
=======
once_cell = "1.17"
libc = "0.2.140"
>>>>>>> 0ae6bf58
linked-hash-map = "0.5"
log = "0.4"
num_cpus = "1.15"
number_prefix = "0.4"
openssl = { version = "0.10.48", optional = true }
rand = "0.8.4"
regex = "1.7.3"
reqwest = { version = "0.11", features = ["json", "blocking", "stream", "rustls-tls", "trust-dns"], optional = true }
retry = "2"
semver = "1.0"
sha2 = { version = "0.10.6", optional = true }
serde = { version = "1.0", features = ["derive"] }
serde_json = "1.0"
strip-ansi-escapes = "0.1"
tar = "0.4.36"
tempfile = "3"
# trust-dns-resolver must be kept in sync with the version reqwest uses
trust-dns-resolver = { version = "0.22.0", features = ["dnssec-ring", "dns-over-rustls", "dns-over-https-rustls"] }
mime = "0.3"
tokio = { version = "1", features = ["rt-multi-thread", "io-util", "time", "net", "process", "macros"] }
tokio-serde = "0.8"
tokio-util = { version = "0.7", features = ["codec", "io"] }
tower = "0.4"
toml = "0.7"
url = { version = "2", optional = true }
uuid = { version = "1.3", features = ["v4"] }
walkdir = "2"
# by default which pulls in an outdated failure version
which = { version = "4", default-features = false }
zip = { version = "0.6", default-features = false }
zstd = "0.12"

# dist-server only
nix = { version = "0.26.2", optional = true }
rouille = { version = "3.5", optional = true, default-features = false, features = ["ssl"] }
syslog = { version = "6", optional = true }
version-compare = { version = "0.1.1", optional = true }
object = "0.30"
memmap2 = "0.6.2"

[dev-dependencies]
assert_cmd = "2.0.10"
cc = "1.0"
chrono = "0.4.24"
itertools = "0.10"
predicates = "=3.0.2"
thirtyfour_sync = "0.27"
serial_test = "2.0"
temp-env = "0.3.4"

[target.'cfg(unix)'.dependencies]
daemonize = "0.5"

[target.'cfg(not(target_os = "freebsd"))'.dependencies.libmount]
optional = true
version = "0.1.10"

[target.'cfg(windows)'.dependencies.winapi]
version = "0.3"
features = [
    "fileapi",
    "handleapi",
    "stringapiset",
    "winnls",
]

[features]
default = ["all"]
all = ["dist-client", "redis", "s3", "memcached", "gcs", "azure", "gha", "webdav"]
azure = ["opendal","reqsign"]
s3 = ["opendal","reqsign"]
gcs = ["opendal","reqsign", "url", "reqwest/blocking"]
gha = ["opendal"]
webdav = ["opendal"]
memcached = ["opendal/services-memcached"]
native-zlib = []
redis = ["url", "opendal/services-redis"]
# Enable features that will build a vendored version of openssl and
# statically linked with it, instead of linking against the system-wide openssl
# dynamically or statically.
vendored-openssl = ["openssl?/vendored"]
# Enable features that require unstable features of Nightly Rust.
unstable = []
# Enables distributed support in the sccache client
dist-client = ["flate2", "hyper", "reqwest", "url", "sha2"]
# Enables the sccache-dist binary
dist-server = ["jwt", "flate2", "libmount", "nix", "openssl", "reqwest", "rouille", "syslog", "version-compare"]
# Enables dist tests with external requirements
dist-tests = ["dist-client", "dist-server"]

[workspace]
exclude = ["tests/test-crate"]<|MERGE_RESOLUTION|>--- conflicted
+++ resolved
@@ -47,13 +47,8 @@
 is-terminal = "0.4.5"
 jobserver = "0.1"
 jwt = { package = "jsonwebtoken", version = "8", optional = true }
-<<<<<<< HEAD
-lazy_static = "1.0.0"
+once_cell = "1.17"
 libc = "0.2.141"
-=======
-once_cell = "1.17"
-libc = "0.2.140"
->>>>>>> 0ae6bf58
 linked-hash-map = "0.5"
 log = "0.4"
 num_cpus = "1.15"
