[package]
edition = "2021"
name = "sccache"
rust-version = "1.67.1"
version = "0.7.4"

categories = ["command-line-utilities", "development-tools::build-utils"]
description = "Sccache is a ccache-like tool. It is used as a compiler wrapper and avoids compilation when possible, storing a cache in a remote storage using various cloud storage."
keywords = ["ccache"]
license = "Apache-2.0"
readme = "README.md"
repository = "https://github.com/mozilla/sccache/"

[[bin]]
name = "sccache"

[[bin]]
name = "sccache-dist"
required-features = ["dist-server"]

[profile.release]
codegen-units = 1
lto = true
strip = true

[dependencies]
anyhow = { version = "1.0", features = ["backtrace"] }
ar = "0.9"
async-trait = "0.1"
base64 = "0.21"
bincode = "1"
blake3 = "1"
byteorder = "1.5"
bytes = "1"
chrono = "0.4"
clap = { version = "4.1.11", features = ["derive", "env", "wrap_help"] }
directories = "5.0.1"
encoding = "0.2"
env_logger = "0.10"
filetime = "0.2"
flate2 = { version = "1.0", optional = true, default-features = false, features = [
  "rust_backend",
] }
fs-err = "2.9"
futures = "0.3"
gzp = { version = "0.11.3", default-features = false, features = [
  "deflate_rust",
] }
http = "0.2"
hyper = { version = "0.14.27", optional = true, features = ["server"] }
is-terminal = "0.4.7"
jobserver = "0.1"
jwt = { package = "jsonwebtoken", version = "8", optional = true }
libc = "0.2.149"
linked-hash-map = "0.5"
log = "0.4"
memchr = "2"
num_cpus = "1.16"
number_prefix = "0.4"
once_cell = "1.18"
opendal = { version = "0.40.0", optional = true }
openssl = { version = "0.10.55", optional = true }
rand = "0.8.4"
<<<<<<< HEAD
regex = "1.7.3"
reqsign = { version = "0.14.3", optional = true }
=======
regex = "1.8.4"
reqsign = { version = "0.14.1", optional = true }
>>>>>>> 920564c1
reqwest = { version = "0.11", features = [
  "json",
  "blocking",
  "stream",
  "rustls-tls",
  "trust-dns",
], optional = true }
retry = "2"
semver = "1.0"
serde = { version = "1.0", features = ["derive"] }
serde_json = "1.0"
sha2 = { version = "0.10.6", optional = true }
strip-ansi-escapes = "0.1"
tar = "0.4.36"
tempfile = "3"
# trust-dns-resolver must be kept in sync with the version reqwest uses
mime = "0.3"
tokio = { version = "1", features = [
  "rt-multi-thread",
  "io-util",
  "time",
  "net",
  "process",
  "macros",
] }
tokio-serde = "0.8"
tokio-util = { version = "0.7", features = ["codec", "io"] }
toml = "0.8"
tower = "0.4"
trust-dns-resolver = { version = "0.22.0", features = [
  "dnssec-ring",
  "dns-over-rustls",
  "dns-over-https-rustls",
], optional = true }
url = { version = "2", optional = true }
uuid = { version = "1.3", features = ["v4"] }
walkdir = "2"
# by default which pulls in an outdated failure version
which = { version = "4", default-features = false }
zip = { version = "0.6", default-features = false }
zstd = "0.13"

# dist-server only
memmap2 = "0.9.0"
nix = { version = "0.26.4", optional = true }
object = "0.30"
rouille = { version = "3.6", optional = true, default-features = false, features = [
  "ssl",
] }
syslog = { version = "6", optional = true }
version-compare = { version = "0.1.1", optional = true }

[dev-dependencies]
assert_cmd = "2.0.12"
cc = "1.0"
chrono = "0.4.26"
filetime = "0.2"
itertools = "0.10"
predicates = "=3.0.3"
serial_test = "2.0"
temp-env = "0.3.4"
test-case = "3.2.1"
thirtyfour_sync = "0.27"

[target.'cfg(unix)'.dependencies]
daemonize = "0.5"

[target.'cfg(not(target_os = "freebsd"))'.dependencies.libmount]
optional = true
version = "0.1.10"

[target.'cfg(windows)'.dependencies.winapi]
features = ["fileapi", "handleapi", "stringapiset", "winnls"]
version = "0.3"

[features]
all = [
  "dist-client",
  "redis",
  "s3",
  "memcached",
  "gcs",
  "azure",
  "gha",
  "webdav",
]
azure = ["opendal", "reqsign"]
default = ["all"]
gcs = ["opendal", "reqsign", "url", "reqwest/blocking", "trust-dns-resolver"]
gha = ["opendal"]
memcached = ["opendal/services-memcached"]
native-zlib = []
redis = ["url", "opendal/services-redis", "opendal/services-redis-rustls"]
s3 = ["opendal", "reqsign"]
webdav = ["opendal"]
# Enable features that will build a vendored version of openssl and
# statically linked with it, instead of linking against the system-wide openssl
# dynamically or statically.
vendored-openssl = ["openssl?/vendored", "opendal?/native-tls-vendored"]
# Enable features that require unstable features of Nightly Rust.
unstable = []
# Enables distributed support in the sccache client
dist-client = [
  "flate2",
  "hyper",
  "reqwest",
  "url",
  "sha2",
  "trust-dns-resolver",
]
# Enables the sccache-dist binary
dist-server = [
  "jwt",
  "flate2",
  "libmount",
  "nix",
  "openssl",
  "reqwest",
  "rouille",
  "syslog",
  "trust-dns-resolver",
  "version-compare",
]
# Enables dist tests with external requirements
dist-tests = ["dist-client", "dist-server"]

[workspace]
exclude = ["tests/test-crate"]<|MERGE_RESOLUTION|>--- conflicted
+++ resolved
@@ -61,13 +61,8 @@
 opendal = { version = "0.40.0", optional = true }
 openssl = { version = "0.10.55", optional = true }
 rand = "0.8.4"
-<<<<<<< HEAD
-regex = "1.7.3"
+regex = "1.8.4"
 reqsign = { version = "0.14.3", optional = true }
-=======
-regex = "1.8.4"
-reqsign = { version = "0.14.1", optional = true }
->>>>>>> 920564c1
 reqwest = { version = "0.11", features = [
   "json",
   "blocking",
