--- conflicted
+++ resolved
@@ -31,11 +31,7 @@
 blake3 = "1"
 byteorder = "1.0"
 bytes = "1"
-<<<<<<< HEAD
 opendal = { version= "0.30.5", optional=true }
-=======
-opendal = { version= "0.29.1", optional=true }
->>>>>>> 39632a71
 reqsign = {version="0.8.5", optional=true}
 clap = { version = "4.1.11", features = ["derive", "env", "wrap_help"] }
 directories = "5.0.0"
