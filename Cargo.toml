--- conflicted
+++ resolved
@@ -69,11 +69,7 @@
   "trust-dns",
 ], optional = true }
 retry = "2"
-<<<<<<< HEAD
-sha2 = { version = "0.10.6", optional = true }
-=======
 semver = "1.0"
->>>>>>> 6c18bbc1
 serde = { version = "1.0", features = ["derive"] }
 serde_json = "1.0"
 sha2 = { version = "0.10.6", optional = true }
