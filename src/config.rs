--- conflicted
+++ resolved
@@ -487,10 +487,6 @@
         .map(|url| MemcachedCacheConfig { url });
 
     let gcs = env::var("SCCACHE_GCS_BUCKET").ok().map(|bucket| {
-<<<<<<< HEAD
-        let deprecated_url = env::var("SCCACHE_GCS_CREDENTIALS_URL").ok();
-        let oauth_url = env::var("SCCACHE_GCS_OAUTH_URL").ok();
-=======
         let key_prefix = env::var("SCCACHE_GCS_KEY_PREFIX")
             .ok()
             .as_ref()
@@ -498,8 +494,8 @@
             .filter(|s| !s.is_empty())
             .unwrap_or_default()
             .to_owned();
-        let url = env::var("SCCACHE_GCS_CREDENTIALS_URL").ok();
->>>>>>> 8178903d
+        let deprecated_url = env::var("SCCACHE_GCS_CREDENTIALS_URL").ok();
+        let oauth_url = env::var("SCCACHE_GCS_OAUTH_URL").ok();
         let cred_path = env::var_os("SCCACHE_GCS_KEY_PATH").map(PathBuf::from);
 
         if oauth_url.is_some() && cred_path.is_some() {
