// Copyright 2016 Mozilla Foundation
//
// Licensed under the Apache License, Version 2.0 (the "License");
// you may not use this file except in compliance with the License.
// You may obtain a copy of the License at
//
//     http://www.apache.org/licenses/LICENSE-2.0
//
// Unless required by applicable law or agreed to in writing, software
// distributed under the License is distributed on an "AS IS" BASIS,
// WITHOUT WARRANTIES OR CONDITIONS OF ANY KIND, either express or implied.
// See the License for the specific language governing permissions and
// limitations under the License.

use directories::ProjectDirs;
use regex::Regex;
use serde::de;
use serde::de::{Deserialize, DeserializeOwned, Deserializer};
#[cfg(any(feature = "dist-client", feature = "dist-server"))]
#[cfg(any(feature = "dist-client", feature = "dist-server"))]
use serde::ser::{Serialize, Serializer};
#[cfg(test)]
use serial_test::serial;
use std::collections::HashMap;
use std::fs::{self, File};
use std::io::{Read, Write};
use std::path::{Path, PathBuf};
use std::result::Result as StdResult;
use std::str::FromStr;
use std::sync::Mutex;
use std::{env, fmt};

use crate::errors::*;

lazy_static! {
    static ref CACHED_CONFIG_PATH: PathBuf = CachedConfig::file_config_path();
    static ref CACHED_CONFIG: Mutex<Option<CachedFileConfig>> = Mutex::new(None);
}

const ORGANIZATION: &str = "Mozilla";
const APP_NAME: &str = "sccache";
const DIST_APP_NAME: &str = "sccache-dist-client";
const TEN_GIGS: u64 = 10 * 1024 * 1024 * 1024;

const MOZILLA_OAUTH_PKCE_CLIENT_ID: &str = "F1VVD6nRTckSVrviMRaOdLBWIk1AvHYo";
// The sccache audience is an API set up in auth0 for sccache to allow 7 day expiry,
// the openid scope allows us to query the auth0 /userinfo endpoint which contains
// group information due to Mozilla rules.
const MOZILLA_OAUTH_PKCE_AUTH_URL: &str =
    "https://auth.mozilla.auth0.com/authorize?audience=sccache&scope=openid%20profile";
const MOZILLA_OAUTH_PKCE_TOKEN_URL: &str = "https://auth.mozilla.auth0.com/oauth/token";

pub const INSECURE_DIST_CLIENT_TOKEN: &str = "dangerously_insecure_client";

// Unfortunately this means that nothing else can use the sccache cache dir as
// this top level directory is used directly to store sccache cached objects...
pub fn default_disk_cache_dir() -> PathBuf {
    ProjectDirs::from("", ORGANIZATION, APP_NAME)
        .expect("Unable to retrieve disk cache directory")
        .cache_dir()
        .to_owned()
}
// ...whereas subdirectories are used of this one
pub fn default_dist_cache_dir() -> PathBuf {
    ProjectDirs::from("", ORGANIZATION, DIST_APP_NAME)
        .expect("Unable to retrieve dist cache directory")
        .cache_dir()
        .to_owned()
}

fn default_disk_cache_size() -> u64 {
    TEN_GIGS
}
fn default_toolchain_cache_size() -> u64 {
    TEN_GIGS
}

pub fn parse_size(val: &str) -> Option<u64> {
    let re = Regex::new(r"^(\d+)([KMGT])$").expect("Fixed regex parse failure");
    re.captures(val)
        .and_then(|caps| {
            caps.get(1)
                .and_then(|size| u64::from_str(size.as_str()).ok())
                .map(|size| (size, caps.get(2)))
        })
        .and_then(|(size, suffix)| match suffix.map(|s| s.as_str()) {
            Some("K") => Some(1024 * size),
            Some("M") => Some(1024 * 1024 * size),
            Some("G") => Some(1024 * 1024 * 1024 * size),
            Some("T") => Some(1024 * 1024 * 1024 * 1024 * size),
            _ => None,
        })
}

#[cfg(any(feature = "dist-client", feature = "dist-server"))]
#[derive(Clone, Debug, PartialEq, Eq)]
pub struct HTTPUrl(reqwest::Url);
#[cfg(any(feature = "dist-client", feature = "dist-server"))]
impl Serialize for HTTPUrl {
    fn serialize<S>(&self, serializer: S) -> StdResult<S::Ok, S::Error>
    where
        S: Serializer,
    {
        serializer.serialize_str(self.0.as_str())
    }
}
#[cfg(any(feature = "dist-client", feature = "dist-server"))]
impl<'a> Deserialize<'a> for HTTPUrl {
    fn deserialize<D>(deserializer: D) -> StdResult<Self, D::Error>
    where
        D: Deserializer<'a>,
    {
        use serde::de::Error;
        let helper: String = Deserialize::deserialize(deserializer)?;
        let url = parse_http_url(&helper).map_err(D::Error::custom)?;
        Ok(HTTPUrl(url))
    }
}
#[cfg(any(feature = "dist-client", feature = "dist-server"))]
fn parse_http_url(url: &str) -> Result<reqwest::Url> {
    use std::net::SocketAddr;
    let url = if let Ok(sa) = url.parse::<SocketAddr>() {
        warn!("Url {} has no scheme, assuming http", url);
        reqwest::Url::parse(&format!("http://{}", sa))
    } else {
        reqwest::Url::parse(url)
    }?;
    if url.scheme() != "http" && url.scheme() != "https" {
        bail!("url not http or https")
    }
    // TODO: relative url handling just hasn't been implemented and tested
    if url.path() != "/" {
        bail!("url has a relative path (currently unsupported)")
    }
    Ok(url)
}
#[cfg(any(feature = "dist-client", feature = "dist-server"))]
impl HTTPUrl {
    pub fn from_url(u: reqwest::Url) -> Self {
        HTTPUrl(u)
    }
    pub fn to_url(&self) -> reqwest::Url {
        self.0.clone()
    }
}

#[derive(Debug, PartialEq, Eq, Serialize, Deserialize)]
#[serde(deny_unknown_fields)]
pub struct AzureCacheConfig {
    pub key_prefix: String,
}

fn deserialize_disk_size<'de, D>(deserializer: D) -> std::result::Result<u64, D::Error>
where
    D: de::Deserializer<'de>,
{
    struct Visitor;

    impl<'de> de::Visitor<'de> for Visitor {
        type Value = u64;

        fn expecting(&self, formatter: &mut fmt::Formatter<'_>) -> fmt::Result {
            formatter.write_str("string disk size with suffix K/M/G/T or integer for Bytes")
        }

        fn visit_str<E>(self, v: &str) -> std::result::Result<Self::Value, E>
        where
            E: de::Error,
        {
            parse_size(&v).ok_or_else(|| E::custom(format!("could not parse {}", v)))
        }

        fn visit_u64<E>(self, v: u64) -> std::result::Result<Self::Value, E>
        where
            E: de::Error,
        {
            Ok(v)
        }
    }

    deserializer.deserialize_any(Visitor)
}

#[derive(Debug, PartialEq, Eq, Serialize, Deserialize)]
#[serde(deny_unknown_fields)]
#[serde(default)]
pub struct DiskCacheConfig {
    pub dir: PathBuf,
    #[serde(deserialize_with = "deserialize_disk_size")]
    pub size: u64,
}

impl Default for DiskCacheConfig {
    fn default() -> Self {
        DiskCacheConfig {
            dir: default_disk_cache_dir(),
            size: default_disk_cache_size(),
        }
    }
}

#[derive(Copy, Clone, Debug, PartialEq, Eq, Serialize, Deserialize)]
#[serde(deny_unknown_fields)]
pub enum GCSCacheRWMode {
    #[serde(rename = "READ_ONLY")]
    ReadOnly,
    #[serde(rename = "READ_WRITE")]
    ReadWrite,
}

#[derive(Debug, PartialEq, Eq, Serialize, Deserialize)]
#[serde(deny_unknown_fields)]
pub struct GCSCacheConfig {
    pub bucket: String,
    pub key_prefix: String,
    pub cred_path: Option<PathBuf>,
    pub oauth_url: Option<String>,
    pub deprecated_url: Option<String>,
    pub rw_mode: GCSCacheRWMode,
}

#[derive(Debug, PartialEq, Eq, Serialize, Deserialize)]
#[serde(deny_unknown_fields)]
pub struct GHACacheConfig {
    pub url: String,
    pub token: String,
    pub cache_to: Option<String>,
    pub cache_from: Option<String>,
}

#[derive(Debug, PartialEq, Eq, Serialize, Deserialize)]
#[serde(deny_unknown_fields)]
pub struct MemcachedCacheConfig {
    pub url: String,
}

#[derive(Debug, PartialEq, Eq, Serialize, Deserialize)]
#[serde(deny_unknown_fields)]
pub struct RedisCacheConfig {
    pub url: String,
}

#[derive(Debug, PartialEq, Eq, Serialize, Deserialize)]
#[serde(deny_unknown_fields)]
pub struct S3CacheConfig {
    pub bucket: String,
    pub region: Option<String>,
    pub key_prefix: String,
    pub no_credentials: bool,
    pub endpoint: Option<String>,
    pub use_ssl: Option<bool>,
}

#[derive(Debug, PartialEq, Eq)]
pub enum CacheType {
    Azure(AzureCacheConfig),
    GCS(GCSCacheConfig),
    GHA(GHACacheConfig),
    Memcached(MemcachedCacheConfig),
    Redis(RedisCacheConfig),
    S3(S3CacheConfig),
}

#[derive(Debug, Default, Serialize, Deserialize, PartialEq, Eq)]
#[serde(deny_unknown_fields)]
pub struct CacheConfigs {
    pub azure: Option<AzureCacheConfig>,
    pub disk: Option<DiskCacheConfig>,
    pub gcs: Option<GCSCacheConfig>,
    pub gha: Option<GHACacheConfig>,
    pub memcached: Option<MemcachedCacheConfig>,
    pub redis: Option<RedisCacheConfig>,
    pub s3: Option<S3CacheConfig>,
}

impl CacheConfigs {
    /// Return a vec of the available cache types in an arbitrary but
    /// consistent ordering
    fn into_vec_and_fallback(self) -> (Vec<CacheType>, DiskCacheConfig) {
        let CacheConfigs {
            azure,
            disk,
            gcs,
            gha,
            memcached,
            redis,
            s3,
        } = self;

        let caches = s3
            .map(CacheType::S3)
            .into_iter()
            .chain(redis.map(CacheType::Redis))
            .chain(memcached.map(CacheType::Memcached))
            .chain(gcs.map(CacheType::GCS))
            .chain(gha.map(CacheType::GHA))
            .chain(azure.map(CacheType::Azure))
            .collect();
        let fallback = disk.unwrap_or_default();

        (caches, fallback)
    }

    /// Override self with any existing fields from other
    fn merge(&mut self, other: Self) {
        let CacheConfigs {
            azure,
            disk,
            gcs,
            gha,
            memcached,
            redis,
            s3,
        } = other;

        if azure.is_some() {
            self.azure = azure
        }
        if disk.is_some() {
            self.disk = disk
        }
        if gcs.is_some() {
            self.gcs = gcs
        }
        if gha.is_some() {
            self.gha = gha
        }
        if memcached.is_some() {
            self.memcached = memcached
        }
        if redis.is_some() {
            self.redis = redis
        }
        if s3.is_some() {
            self.s3 = s3
        }
    }
}

#[derive(Clone, Debug, PartialEq, Eq, Serialize, Deserialize)]
#[serde(deny_unknown_fields)]
#[serde(tag = "type")]
pub enum DistToolchainConfig {
    #[serde(rename = "no_dist")]
    NoDist { compiler_executable: PathBuf },
    #[serde(rename = "path_override")]
    PathOverride {
        compiler_executable: PathBuf,
        archive: PathBuf,
        archive_compiler_executable: String,
    },
}

#[derive(Clone, Debug, PartialEq, Eq, Serialize)]
#[serde(tag = "type")]
pub enum DistAuth {
    #[serde(rename = "token")]
    Token { token: String },
    #[serde(rename = "oauth2_code_grant_pkce")]
    Oauth2CodeGrantPKCE {
        client_id: String,
        auth_url: String,
        token_url: String,
    },
    #[serde(rename = "oauth2_implicit")]
    Oauth2Implicit { client_id: String, auth_url: String },
}

// Convert a type = "mozilla" immediately into an actual oauth configuration
// https://github.com/serde-rs/serde/issues/595 could help if implemented
impl<'a> Deserialize<'a> for DistAuth {
    fn deserialize<D>(deserializer: D) -> StdResult<Self, D::Error>
    where
        D: Deserializer<'a>,
    {
        #[derive(Deserialize)]
        #[serde(deny_unknown_fields)]
        #[serde(tag = "type")]
        pub enum Helper {
            #[serde(rename = "token")]
            Token { token: String },
            #[serde(rename = "mozilla")]
            Mozilla,
            #[serde(rename = "oauth2_code_grant_pkce")]
            Oauth2CodeGrantPKCE {
                client_id: String,
                auth_url: String,
                token_url: String,
            },
            #[serde(rename = "oauth2_implicit")]
            Oauth2Implicit { client_id: String, auth_url: String },
        }

        let helper: Helper = Deserialize::deserialize(deserializer)?;

        Ok(match helper {
            Helper::Token { token } => DistAuth::Token { token },
            Helper::Mozilla => DistAuth::Oauth2CodeGrantPKCE {
                client_id: MOZILLA_OAUTH_PKCE_CLIENT_ID.to_owned(),
                auth_url: MOZILLA_OAUTH_PKCE_AUTH_URL.to_owned(),
                token_url: MOZILLA_OAUTH_PKCE_TOKEN_URL.to_owned(),
            },
            Helper::Oauth2CodeGrantPKCE {
                client_id,
                auth_url,
                token_url,
            } => DistAuth::Oauth2CodeGrantPKCE {
                client_id,
                auth_url,
                token_url,
            },
            Helper::Oauth2Implicit {
                client_id,
                auth_url,
            } => DistAuth::Oauth2Implicit {
                client_id,
                auth_url,
            },
        })
    }
}

impl Default for DistAuth {
    fn default() -> Self {
        DistAuth::Token {
            token: INSECURE_DIST_CLIENT_TOKEN.to_owned(),
        }
    }
}

#[derive(Debug, PartialEq, Eq, Serialize, Deserialize)]
#[serde(default)]
#[serde(deny_unknown_fields)]
pub struct DistConfig {
    pub auth: DistAuth,
    #[cfg(any(feature = "dist-client", feature = "dist-server"))]
    pub scheduler_url: Option<HTTPUrl>,
    #[cfg(not(any(feature = "dist-client", feature = "dist-server")))]
    pub scheduler_url: Option<String>,
    pub cache_dir: PathBuf,
    pub toolchains: Vec<DistToolchainConfig>,
    pub toolchain_cache_size: u64,
    pub rewrite_includes_only: bool,
}

impl Default for DistConfig {
    fn default() -> Self {
        Self {
            auth: Default::default(),
            scheduler_url: Default::default(),
            cache_dir: default_dist_cache_dir(),
            toolchains: Default::default(),
            toolchain_cache_size: default_toolchain_cache_size(),
            rewrite_includes_only: false,
        }
    }
}

// TODO: fields only pub for tests
#[derive(Debug, Default, Serialize, Deserialize, Eq, PartialEq)]
#[serde(default)]
#[serde(deny_unknown_fields)]
pub struct FileConfig {
    pub cache: CacheConfigs,
    pub dist: DistConfig,
    pub server_startup_timeout_ms: Option<u64>,
}

// If the file doesn't exist or we can't read it, log the issue and proceed. If the
// config exists but doesn't parse then something is wrong - return an error.
pub fn try_read_config_file<T: DeserializeOwned>(path: &Path) -> Result<Option<T>> {
    debug!("Attempting to read config file at {:?}", path);
    let mut file = match File::open(path) {
        Ok(f) => f,
        Err(e) => {
            debug!("Couldn't open config file: {}", e);
            return Ok(None);
        }
    };

    let mut string = String::new();
    match file.read_to_string(&mut string) {
        Ok(_) => (),
        Err(e) => {
            warn!("Failed to read config file: {}", e);
            return Ok(None);
        }
    }

    let res = if path.extension().map_or(false, |e| e == "json") {
        serde_json::from_str(&string)
            .with_context(|| format!("Failed to load json config file from {}", path.display()))?
    } else {
        toml::from_str(&string)
            .with_context(|| format!("Failed to load toml config file from {}", path.display()))?
    };

    Ok(Some(res))
}

#[derive(Debug)]
pub struct EnvConfig {
    cache: CacheConfigs,
}

fn config_from_env() -> Result<EnvConfig> {
    // ======= AWS =======
    let s3 = env::var("SCCACHE_BUCKET").ok().map(|bucket| {
        let region = env::var("SCCACHE_REGION").ok();
        let no_credentials = env::var("SCCACHE_S3_NO_CREDENTIALS").ok().is_some();
        let use_ssl = env::var("SCCACHE_S3_USE_SSL")
            .ok()
            .map(|value| value != "off");
        let endpoint = env::var("SCCACHE_ENDPOINT").ok();
        let key_prefix = env::var("SCCACHE_S3_KEY_PREFIX")
            .ok()
            .as_ref()
            .map(|s| s.trim_end_matches('/'))
            .filter(|s| !s.is_empty())
            .map(|s| s.to_owned() + "/")
            .unwrap_or_default();

        S3CacheConfig {
            bucket,
            region,
            no_credentials,
            key_prefix,
            endpoint,
            use_ssl,
        }
    });
    if s3.as_ref().map(|s3| s3.no_credentials).unwrap_or_default()
        && (env::var_os("AWS_ACCESS_KEY_ID").is_some()
            || env::var_os("AWS_SECRET_ACCESS_KEY").is_some())
    {
        bail!("If setting S3 credentials, SCCACHE_S3_NO_CREDENTIALS must not be set.");
    }

    // ======= redis =======
    let redis = env::var("SCCACHE_REDIS")
        .ok()
        .map(|url| RedisCacheConfig { url });

    // ======= memcached =======
    let memcached = env::var("SCCACHE_MEMCACHED")
        .ok()
        .map(|url| MemcachedCacheConfig { url });

    // ======= GCP/GCS =======
    if (env::var("SCCACHE_GCS_CREDENTIALS_URL").is_ok()
        || env::var("SCCACHE_GCS_OAUTH_URL").is_ok()
        || env::var("SCCACHE_GCS_KEY_PATH").is_ok())
        && env::var("SCCACHE_GCS_BUCKET").is_err()
    {
        bail!(
            "If setting GCS credentials, SCCACHE_GCS_BUCKET and an auth mechanism need to be set."
        );
    }

    let gcs = env::var("SCCACHE_GCS_BUCKET").ok().map(|bucket| {
        let key_prefix = env::var("SCCACHE_GCS_KEY_PREFIX")
            .ok()
            .as_ref()
            .map(|s| s.trim_end_matches('/'))
            .filter(|s| !s.is_empty())
            .unwrap_or_default()
            .to_owned();
        let deprecated_url = env::var("SCCACHE_GCS_CREDENTIALS_URL").ok();
        let oauth_url = env::var("SCCACHE_GCS_OAUTH_URL").ok();
        let cred_path = env::var_os("SCCACHE_GCS_KEY_PATH").map(PathBuf::from);

        if oauth_url.is_some() && cred_path.is_some() {
            warn!("Both SCCACHE_GCS_OAUTH_URL and SCCACHE_GCS_KEY_PATH are set");
            warn!("You should set only one of them!");
            warn!("SCCACHE_GCS_KEY_PATH will take precedence");
        }
        if let Some(p) = &cred_path {
            if !p.is_file() {
                warn!("Could not find SCCACHE_GCS_KEY_PATH file '{:?}'", p);
            }
        }
        let rw_mode = match env::var("SCCACHE_GCS_RW_MODE").as_ref().map(String::as_str) {
            Ok("READ_ONLY") => GCSCacheRWMode::ReadOnly,
            Ok("READ_WRITE") => GCSCacheRWMode::ReadWrite,
            // TODO: unsure if these should warn during the configuration loading
            // or at the time when they're actually used to connect to GCS
            Ok(_) => {
                warn!("Invalid SCCACHE_GCS_RW_MODE-- defaulting to READ_ONLY.");
                GCSCacheRWMode::ReadOnly
            }
            _ => {
                warn!("No SCCACHE_GCS_RW_MODE specified-- defaulting to READ_ONLY.");
                GCSCacheRWMode::ReadOnly
            }
        };
        GCSCacheConfig {
            bucket,
            key_prefix,
            cred_path,
            oauth_url,
            deprecated_url,
            rw_mode,
        }
    });

    // ======= GHA =======
    let gha = if let (Some(url), Some(token)) = (
        env::var("SCCACHE_GHA_CACHE_URL")
            .ok()
            .or_else(|| env::var("ACTIONS_CACHE_URL").ok()),
        env::var("SCCACHE_GHA_RUNTIME_TOKEN")
            .ok()
            .or_else(|| env::var("ACTIONS_RUNTIME_TOKEN").ok()),
    ) {
        Some(GHACacheConfig {
            url,
            token,
            cache_to: env::var("SCCACHE_GHA_CACHE_TO").ok(),
            cache_from: env::var("SCCACHE_GHA_CACHE_FROM").ok(),
        })
    } else {
        None
    };

    // ======= Azure =======
    let azure = env::var("SCCACHE_AZURE_CONNECTION_STRING").ok().map(|_| {
        let key_prefix = env::var("SCCACHE_AZURE_KEY_PREFIX")
            .ok()
            .as_ref()
            .map(|s| s.trim_end_matches('/'))
            .filter(|s| !s.is_empty())
            .unwrap_or_default()
            .to_owned();
        AzureCacheConfig { key_prefix }
    });

    // ======= Local =======
    let disk_dir = env::var_os("SCCACHE_DIR").map(PathBuf::from);
    let disk_sz = env::var("SCCACHE_CACHE_SIZE")
        .ok()
        .and_then(|v| parse_size(&v));

    let disk = if disk_dir.is_some() || disk_sz.is_some() {
        Some(DiskCacheConfig {
            dir: disk_dir.unwrap_or_else(default_disk_cache_dir),
            size: disk_sz.unwrap_or_else(default_disk_cache_size),
        })
    } else {
        None
    };

    let cache = CacheConfigs {
        azure,
        disk,
        gcs,
        gha,
        memcached,
        redis,
        s3,
    };

    Ok(EnvConfig { cache })
}

// The directories crate changed the location of `config_dir` on macos in version 3,
// so we also check the config in `preference_dir` (new in that version), which
// corresponds to the old location, for compatibility with older setups.
fn config_file(env_var: &str, leaf: &str) -> PathBuf {
    if let Some(env_value) = env::var_os(env_var) {
        return env_value.into();
    }
    let dirs =
        ProjectDirs::from("", ORGANIZATION, APP_NAME).expect("Unable to get config directory");
    // If the new location exists, use that.
    let path = dirs.config_dir().join(leaf);
    if path.exists() {
        return path;
    }
    // If the old location exists, use that.
    let path = dirs.preference_dir().join(leaf);
    if path.exists() {
        return path;
    }
    // Otherwise, use the new location.
    dirs.config_dir().join(leaf)
}

#[derive(Debug, Default, PartialEq, Eq)]
pub struct Config {
    pub caches: Vec<CacheType>,
    pub fallback_cache: DiskCacheConfig,
    pub dist: DistConfig,
    pub server_startup_timeout: Option<std::time::Duration>,
}

impl Config {
    pub fn load() -> Result<Self> {
        let env_conf = config_from_env()?;

        let file_conf_path = config_file("SCCACHE_CONF", "config");
        let file_conf = try_read_config_file(&file_conf_path)
            .context("Failed to load config file")?
            .unwrap_or_default();

        Ok(Self::from_env_and_file_configs(env_conf, file_conf))
    }

    fn from_env_and_file_configs(env_conf: EnvConfig, file_conf: FileConfig) -> Self {
        let mut conf_caches: CacheConfigs = Default::default();

        let FileConfig {
            cache,
            dist,
            server_startup_timeout_ms,
        } = file_conf;
        conf_caches.merge(cache);

        let server_startup_timeout =
            server_startup_timeout_ms.map(std::time::Duration::from_millis);

        let EnvConfig { cache } = env_conf;
        conf_caches.merge(cache);

        let (caches, fallback_cache) = conf_caches.into_vec_and_fallback();
        Self {
            caches,
            fallback_cache,
            dist,
            server_startup_timeout,
        }
    }
}

#[derive(Clone, Debug, Default, Serialize, Deserialize)]
#[serde(default)]
#[serde(deny_unknown_fields)]
pub struct CachedDistConfig {
    pub auth_tokens: HashMap<String, String>,
}

#[derive(Clone, Debug, Default, Serialize, Deserialize)]
#[serde(default)]
#[serde(deny_unknown_fields)]
pub struct CachedFileConfig {
    pub dist: CachedDistConfig,
}

#[derive(Debug, Default, PartialEq, Eq)]
pub struct CachedConfig(());

impl CachedConfig {
    pub fn load() -> Result<Self> {
        let mut cached_file_config = CACHED_CONFIG.lock().unwrap();

        if cached_file_config.is_none() {
            let cfg = Self::load_file_config().context("Unable to initialise cached config")?;
            *cached_file_config = Some(cfg)
        }
        Ok(CachedConfig(()))
    }
    pub fn reload() -> Result<Self> {
        {
            let mut cached_file_config = CACHED_CONFIG.lock().unwrap();
            *cached_file_config = None;
        };
        Self::load()
    }
    pub fn with<F: FnOnce(&CachedFileConfig) -> T, T>(&self, f: F) -> T {
        let cached_file_config = CACHED_CONFIG.lock().unwrap();
        let cached_file_config = cached_file_config.as_ref().unwrap();

        f(cached_file_config)
    }
    pub fn with_mut<F: FnOnce(&mut CachedFileConfig)>(&self, f: F) -> Result<()> {
        let mut cached_file_config = CACHED_CONFIG.lock().unwrap();
        let cached_file_config = cached_file_config.as_mut().unwrap();

        let mut new_config = cached_file_config.clone();
        f(&mut new_config);
        Self::save_file_config(&new_config)?;
        *cached_file_config = new_config;
        Ok(())
    }

    fn file_config_path() -> PathBuf {
        config_file("SCCACHE_CACHED_CONF", "cached-config")
    }
    fn load_file_config() -> Result<CachedFileConfig> {
        let file_conf_path = &*CACHED_CONFIG_PATH;

        if !file_conf_path.exists() {
            let file_conf_dir = file_conf_path
                .parent()
                .expect("Cached conf file has no parent directory");
            if !file_conf_dir.is_dir() {
                fs::create_dir_all(file_conf_dir)
                    .context("Failed to create dir to hold cached config")?
            }
            Self::save_file_config(&Default::default()).with_context(|| {
                format!(
                    "Unable to create cached config file at {}",
                    file_conf_path.display()
                )
            })?
        }
        try_read_config_file(file_conf_path)
            .context("Failed to load cached config file")?
            .with_context(|| format!("Failed to load from {}", file_conf_path.display()))
    }
    fn save_file_config(c: &CachedFileConfig) -> Result<()> {
        let file_conf_path = &*CACHED_CONFIG_PATH;
        let mut file = File::create(file_conf_path).context("Could not open config for writing")?;
        file.write_all(&toml::to_vec(c).unwrap())
            .map_err(Into::into)
    }
}

#[cfg(feature = "dist-server")]
pub mod scheduler {
    use std::net::SocketAddr;
    use std::path::Path;

    use crate::errors::*;

    #[derive(Debug, Serialize, Deserialize)]
    #[serde(tag = "type")]
    #[serde(deny_unknown_fields)]
    pub enum ClientAuth {
        #[serde(rename = "DANGEROUSLY_INSECURE")]
        Insecure,
        #[serde(rename = "token")]
        Token { token: String },
        #[serde(rename = "jwt_validate")]
        JwtValidate {
            audience: String,
            issuer: String,
            jwks_url: String,
        },
        #[serde(rename = "mozilla")]
        Mozilla { required_groups: Vec<String> },
        #[serde(rename = "proxy_token")]
        ProxyToken {
            url: String,
            cache_secs: Option<u64>,
        },
    }

    #[derive(Debug, Serialize, Deserialize)]
    #[serde(tag = "type")]
    #[serde(deny_unknown_fields)]
    pub enum ServerAuth {
        #[serde(rename = "DANGEROUSLY_INSECURE")]
        Insecure,
        #[serde(rename = "jwt_hs256")]
        JwtHS256 { secret_key: String },
        #[serde(rename = "token")]
        Token { token: String },
    }

    #[derive(Debug, Serialize, Deserialize)]
    #[serde(deny_unknown_fields)]
    pub struct Config {
        pub public_addr: SocketAddr,
        pub client_auth: ClientAuth,
        pub server_auth: ServerAuth,
    }

    pub fn from_path(conf_path: &Path) -> Result<Option<Config>> {
        super::try_read_config_file(conf_path).context("Failed to load scheduler config file")
    }
}

#[cfg(feature = "dist-server")]
pub mod server {
    use super::HTTPUrl;
    use std::net::SocketAddr;
    use std::path::{Path, PathBuf};

    use crate::errors::*;

    const TEN_GIGS: u64 = 10 * 1024 * 1024 * 1024;
    fn default_toolchain_cache_size() -> u64 {
        TEN_GIGS
    }

    #[derive(Debug, Serialize, Deserialize)]
    #[serde(tag = "type")]
    #[serde(deny_unknown_fields)]
    pub enum BuilderType {
        #[serde(rename = "docker")]
        Docker,
        #[serde(rename = "overlay")]
        Overlay {
            build_dir: PathBuf,
            bwrap_path: PathBuf,
        },
    }

    #[derive(Debug, Serialize, Deserialize)]
    #[serde(tag = "type")]
    #[serde(deny_unknown_fields)]
    pub enum SchedulerAuth {
        #[serde(rename = "DANGEROUSLY_INSECURE")]
        Insecure,
        #[serde(rename = "jwt_token")]
        JwtToken { token: String },
        #[serde(rename = "token")]
        Token { token: String },
    }

    #[derive(Debug, Serialize, Deserialize)]
    #[serde(deny_unknown_fields)]
    pub struct Config {
        pub builder: BuilderType,
        pub cache_dir: PathBuf,
        pub public_addr: SocketAddr,
        pub scheduler_url: HTTPUrl,
        pub scheduler_auth: SchedulerAuth,
        #[serde(default = "default_toolchain_cache_size")]
        pub toolchain_cache_size: u64,
    }

    pub fn from_path(conf_path: &Path) -> Result<Option<Config>> {
        super::try_read_config_file(conf_path).context("Failed to load server config file")
    }
}

#[test]
fn test_parse_size() {
    assert_eq!(None, parse_size(""));
    assert_eq!(None, parse_size("100"));
    assert_eq!(Some(2048), parse_size("2K"));
    assert_eq!(Some(10 * 1024 * 1024), parse_size("10M"));
    assert_eq!(Some(TEN_GIGS), parse_size("10G"));
    assert_eq!(Some(1024 * TEN_GIGS), parse_size("10T"));
}

#[test]
fn config_overrides() {
    let env_conf = EnvConfig {
        cache: CacheConfigs {
            azure: Some(AzureCacheConfig {
                key_prefix: "".to_owned(),
            }),
            disk: Some(DiskCacheConfig {
                dir: "/env-cache".into(),
                size: 5,
            }),
            redis: Some(RedisCacheConfig {
                url: "myotherredisurl".to_owned(),
            }),
            ..Default::default()
        },
    };

    let file_conf = FileConfig {
        cache: CacheConfigs {
            disk: Some(DiskCacheConfig {
                dir: "/file-cache".into(),
                size: 15,
            }),
            memcached: Some(MemcachedCacheConfig {
                url: "memurl".to_owned(),
            }),
            redis: Some(RedisCacheConfig {
                url: "myredisurl".to_owned(),
            }),
            ..Default::default()
        },
        dist: Default::default(),
        server_startup_timeout_ms: None,
    };

    assert_eq!(
        Config::from_env_and_file_configs(env_conf, file_conf),
        Config {
            caches: vec![
                CacheType::Redis(RedisCacheConfig {
                    url: "myotherredisurl".to_owned()
                }),
                CacheType::Memcached(MemcachedCacheConfig {
                    url: "memurl".to_owned()
                }),
                CacheType::Azure(AzureCacheConfig {
                    key_prefix: "".to_owned()
                }),
            ],
            fallback_cache: DiskCacheConfig {
                dir: "/env-cache".into(),
                size: 5,
            },
            dist: Default::default(),
            server_startup_timeout: None,
        }
    );
}

#[test]
<<<<<<< HEAD
fn test_disk_config_parsing() {
    let cfg_json = r#"{"dir":"/path", "size":"10G"}"#;
    let res = serde_json::from_str(&cfg_json).ok();
    assert_eq! {
        Some(DiskCacheConfig {
            dir: "/path".into(),
            size: TEN_GIGS,
        }),
        res
    }
    let cfg_json = r#"{"dir":"/path", "size":10}"#;
    let res = serde_json::from_str(&cfg_json).ok();
    assert_eq! {
        Some(DiskCacheConfig {
            dir: "/path".into(),
            size: 10,
        }),
        res
    }
=======
#[serial]
fn test_s3_no_credentials() {
    env::set_var("SCCACHE_S3_NO_CREDENTIALS", "1");
    env::set_var("SCCACHE_BUCKET", "my-bucket");
    env::set_var("AWS_ACCESS_KEY_ID", "aws-access-key-id");
    env::set_var("AWS_SECRET_ACCESS_KEY", "aws-secret-access-key");

    let error = config_from_env().unwrap_err();
    assert_eq!(
        "If setting S3 credentials, SCCACHE_S3_NO_CREDENTIALS must not be set.",
        error.to_string()
    );

    env::remove_var("SCCACHE_S3_NO_CREDENTIALS");
    env::remove_var("SCCACHE_BUCKET");
    env::remove_var("AWS_ACCESS_KEY_ID");
    env::remove_var("AWS_SECRET_ACCESS_KEY");
>>>>>>> d23d48f1
}

#[test]
fn test_gcs_credentials_url() {
    env::set_var("SCCACHE_GCS_BUCKET", "my-bucket");
    env::set_var("SCCACHE_GCS_CREDENTIALS_URL", "http://localhost/");
    env::set_var("SCCACHE_GCS_RW_MODE", "READ_WRITE");

    let env_cfg = config_from_env().unwrap();
    match env_cfg.cache.gcs {
        Some(GCSCacheConfig {
            ref bucket,
            ref deprecated_url,
            rw_mode,
            ..
        }) => {
            assert_eq!(bucket, "my-bucket");
            match deprecated_url {
                Some(ref url) => assert_eq!(url, "http://localhost/"),
                None => panic!("URL can't be none"),
            };
            assert_eq!(rw_mode, GCSCacheRWMode::ReadWrite);
        }
        None => unreachable!(),
    };
}

#[test]
fn test_gcs_oauth_url() {
    env::set_var("SCCACHE_GCS_BUCKET", "my-bucket");
    env::set_var("SCCACHE_GCS_OAUTH_URL", "http://localhost/");
    env::set_var("SCCACHE_GCS_RW_MODE", "READ_WRITE");

    let env_cfg = config_from_env().unwrap();
    match env_cfg.cache.gcs {
        Some(GCSCacheConfig {
            ref bucket,
            ref oauth_url,
            rw_mode,
            ..
        }) => {
            assert_eq!(bucket, "my-bucket");
            match oauth_url {
                Some(ref url) => assert_eq!(url, "http://localhost/"),
                None => panic!("URL can't be none"),
            };
            assert_eq!(rw_mode, GCSCacheRWMode::ReadWrite);
        }
        None => unreachable!(),
    };
}

#[test]
fn full_toml_parse() {
    const CONFIG_STR: &str = r#"
server_startup_timeout_ms = 10000

[dist]
# where to find the scheduler
scheduler_url = "http://1.2.3.4:10600"
# a set of prepackaged toolchains
toolchains = []
# the maximum size of the toolchain cache in bytes
toolchain_cache_size = 5368709120
cache_dir = "/home/user/.cache/sccache-dist-client"

[dist.auth]
type = "token"
token = "secrettoken"


#[cache.azure]
# does not work as it appears

[cache.disk]
dir = "/tmp/.cache/sccache"
size = 7516192768 # 7 GiBytes

[cache.gcs]
# optional url
deprecated_url = "..."
rw_mode = "READ_ONLY"
# rw_mode = "READ_WRITE"
cred_path = "/psst/secret/cred"
bucket = "bucket"
key_prefix = "prefix"

[cache.gha]
url = "http://localhost"
token = "secret"
cache_to = "sccache-latest"
cache_from = "sccache-"

[cache.memcached]
url = "..."

[cache.redis]
url = "redis://user:passwd@1.2.3.4:6379/1"

[cache.s3]
bucket = "name"
region = "us-east-2"
endpoint = "s3-us-east-1.amazonaws.com"
use_ssl = true
key_prefix = "s3prefix"
no_credentials = true
"#;

    let file_config: FileConfig = toml::from_str(CONFIG_STR).expect("Is valid toml.");
    assert_eq!(
        file_config,
        FileConfig {
            cache: CacheConfigs {
                azure: None, // TODO not sure how to represent a unit struct in TOML Some(AzureCacheConfig),
                disk: Some(DiskCacheConfig {
                    dir: PathBuf::from("/tmp/.cache/sccache"),
                    size: 7 * 1024 * 1024 * 1024,
                }),
                gcs: Some(GCSCacheConfig {
                    oauth_url: None,
                    deprecated_url: Some("...".to_owned()),
                    bucket: "bucket".to_owned(),
                    cred_path: Some(PathBuf::from("/psst/secret/cred")),
                    rw_mode: GCSCacheRWMode::ReadOnly,
                    key_prefix: "prefix".into(),
                }),
                gha: Some(GHACacheConfig {
                    url: "http://localhost".to_owned(),
                    token: "secret".to_owned(),
                    cache_to: Some("sccache-latest".to_owned()),
                    cache_from: Some("sccache-".to_owned()),
                }),
                redis: Some(RedisCacheConfig {
                    url: "redis://user:passwd@1.2.3.4:6379/1".to_owned(),
                }),
                memcached: Some(MemcachedCacheConfig {
                    url: "...".to_owned(),
                }),
                s3: Some(S3CacheConfig {
                    bucket: "name".to_owned(),
                    region: Some("us-east-2".to_owned()),
                    endpoint: Some("s3-us-east-1.amazonaws.com".to_owned()),
                    use_ssl: Some(true),
                    key_prefix: "s3prefix".into(),
                    no_credentials: true,
                }),
            },
            dist: DistConfig {
                auth: DistAuth::Token {
                    token: "secrettoken".to_owned()
                },
                #[cfg(any(feature = "dist-client", feature = "dist-server"))]
                scheduler_url: Some(
                    parse_http_url("http://1.2.3.4:10600")
                        .map(|url| { HTTPUrl::from_url(url) })
                        .expect("Scheduler url must be valid url str")
                ),
                #[cfg(not(any(feature = "dist-client", feature = "dist-server")))]
                scheduler_url: Some("http://1.2.3.4:10600".to_owned()),
                cache_dir: PathBuf::from("/home/user/.cache/sccache-dist-client"),
                toolchains: vec![],
                toolchain_cache_size: 5368709120,
                rewrite_includes_only: false,
            },
            server_startup_timeout_ms: Some(10000),
        }
    )
}<|MERGE_RESOLUTION|>--- conflicted
+++ resolved
@@ -996,7 +996,6 @@
 }
 
 #[test]
-<<<<<<< HEAD
 fn test_disk_config_parsing() {
     let cfg_json = r#"{"dir":"/path", "size":"10G"}"#;
     let res = serde_json::from_str(&cfg_json).ok();
@@ -1016,7 +1015,8 @@
         }),
         res
     }
-=======
+
+#[test]
 #[serial]
 fn test_s3_no_credentials() {
     env::set_var("SCCACHE_S3_NO_CREDENTIALS", "1");
@@ -1034,7 +1034,6 @@
     env::remove_var("SCCACHE_BUCKET");
     env::remove_var("AWS_ACCESS_KEY_ID");
     env::remove_var("AWS_SECRET_ACCESS_KEY");
->>>>>>> d23d48f1
 }
 
 #[test]
