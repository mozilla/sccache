--- conflicted
+++ resolved
@@ -1081,13 +1081,9 @@
     let mut static_link_paths: Vec<PathBuf> = vec![];
     let mut color_mode = ColorMode::Auto;
     let mut has_json = false;
-<<<<<<< HEAD
-    let mut profile = false;
-    let mut target_json = None;
-=======
     let mut profile = None;
     let mut gcno = false;
->>>>>>> 989e7e34
+    let mut target_json = None;
 
     for arg in ArgsIter::new(arguments.iter().cloned(), &ARGS[..]) {
         let arg = try_or_cannot_cache!(arg, "argument parse");
@@ -1347,11 +1343,8 @@
                     emit,
                     has_json,
                     profile,
-<<<<<<< HEAD
+                    gcno,
                     target_json,
-=======
-                    gcno,
->>>>>>> 989e7e34
                     ..
                 },
         } = *self;
@@ -3422,11 +3415,8 @@
                 color_mode: ColorMode::Auto,
                 has_json: false,
                 profile: None,
-<<<<<<< HEAD
+                gcno: None,
                 target_json: None,
-=======
-                gcno: None,
->>>>>>> 989e7e34
             },
         });
         let creator = new_creator();
