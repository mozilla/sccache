--- conflicted
+++ resolved
@@ -1535,8 +1535,7 @@
             .iter()
             .map(|version| {
                 let output = format!("clang\n\"{}.0.0\"", version);
-<<<<<<< HEAD
-                next_command(&creator, Ok(MockChild::new(exit_status(0), &output, "")));
+                next_command(&creator, Ok(MockChild::new(exit_status(0), output, "")));
                 next_command(
                     &creator,
                     Ok(MockChild::new(
@@ -1546,9 +1545,6 @@
                     )),
                 );
 
-=======
-                next_command(&creator, Ok(MockChild::new(exit_status(0), output, "")));
->>>>>>> 33c9620a
                 let c = detect_compiler(
                     creator.clone(),
                     &f.bins[0],
