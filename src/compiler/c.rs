--- conflicted
+++ resolved
@@ -290,7 +290,6 @@
     }
     m.update(preprocessor_output);
     m.finish()
-<<<<<<< HEAD
 }
 
 
@@ -309,13 +308,13 @@
         for (f, t) in from_path.to_str().unwrap().chars().zip(
             to_path.to_str().unwrap().chars()) {
             if f != t {
-                if prefix.is_empty() { continue; } else { break; }
+                break;
             }
 
             prefix.push_str(format!("{}", f).as_str());
         }
 
-        if prefix.as_str().ends_with("/") {
+        if prefix.as_str().ends_with("/") && prefix.len() > 1 {
             prefix.pop();
         }
 
@@ -376,8 +375,6 @@
             None => path,
         }
     }
-=======
->>>>>>> c98173c0
 }
 
 #[cfg(test)]
