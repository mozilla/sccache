// Copyright 2016 Mozilla Foundation
//
// Licensed under the Apache License, Version 2.0 (the "License");
// you may not use this file except in compliance with the License.
// You may obtain a copy of the License at
//
//     http://www.apache.org/licenses/LICENSE-2.0
//
// Unless required by applicable law or agreed to in writing, software
// distributed under the License is distributed on an "AS IS" BASIS,
// WITHOUT WARRANTIES OR CONDITIONS OF ANY KIND, either express or implied.
// See the License for the specific language governing permissions and
// limitations under the License.

use crate::compiler::{
    Cacheable, ColorMode, Compilation, CompileCommand, Compiler, CompilerArguments, CompilerHasher,
    CompilerKind, HashResult,
};
#[cfg(feature = "dist-client")]
use crate::compiler::{DistPackagers, NoopOutputsRewriter};
use crate::dist;
#[cfg(feature = "dist-client")]
use crate::dist::pkg;
use crate::mock_command::CommandCreatorSync;
use crate::util::{hash_all, Digest, HashToDigest};
use std::borrow::Cow;
use std::collections::{HashMap, HashSet};
use std::ffi::{OsStr, OsString};
use std::fmt;
use std::fs;
use std::hash::Hash;
#[cfg(feature = "dist-client")]
use std::io;
use std::path::{Path, PathBuf};
use std::process;

use crate::errors::*;

/// A generic implementation of the `Compiler` trait for C/C++ compilers.
#[derive(Clone)]
pub struct CCompiler<I>
where
    I: CCompilerImpl,
{
    executable: PathBuf,
    executable_digest: String,
    compiler: I,
}

/// A generic implementation of the `CompilerHasher` trait for C/C++ compilers.
#[derive(Debug, Clone)]
pub struct CCompilerHasher<I>
where
    I: CCompilerImpl,
{
    parsed_args: ParsedArguments,
    executable: PathBuf,
    executable_digest: String,
    compiler: I,
}

#[derive(Debug, PartialEq, Clone, Copy)]
pub enum Language {
    C,
    Cxx,
    ObjectiveC,
    ObjectiveCxx,
    Cuda,
}

/// The results of parsing a compiler commandline.
#[allow(dead_code)]
#[derive(Debug, PartialEq, Clone)]
pub struct ParsedArguments {
    /// The input source file.
    pub input: PathBuf,
    /// The type of language used in the input source file.
    pub language: Language,
    /// The flag required to compile for the given language
    pub compilation_flag: OsString,
    /// The file in which to generate dependencies.
    pub depfile: Option<PathBuf>,
    /// Output files, keyed by a simple name, like "obj".
    pub outputs: HashMap<&'static str, PathBuf>,
    /// Commandline arguments for dependency generation.
    pub dependency_args: Vec<OsString>,
    /// Commandline arguments for the preprocessor (not including common_args).
    pub preprocessor_args: Vec<OsString>,
    /// Commandline arguments for the preprocessor or the compiler.
    pub common_args: Vec<OsString>,
    /// Extra files that need to have their contents hashed.
    pub extra_hash_files: Vec<PathBuf>,
    /// Whether or not the `-showIncludes` argument is passed on MSVC
    pub msvc_show_includes: bool,
    /// Whether the compilation is generating profiling or coverage data.
    pub profile_generate: bool,
    /// The color mode.
    pub color_mode: ColorMode,
}

impl ParsedArguments {
    pub fn output_pretty(&self) -> Cow<'_, str> {
        self.outputs
            .get("obj")
            .and_then(|o| o.file_name())
            .map(|s| s.to_string_lossy())
            .unwrap_or(Cow::Borrowed("Unknown filename"))
    }
}

impl Language {
    pub fn from_file_name(file: &Path) -> Option<Self> {
        match file.extension().and_then(|e| e.to_str()) {
            Some("c") => Some(Language::C),
            Some("C") | Some("cc") | Some("cpp") | Some("cxx") => Some(Language::Cxx),
            Some("m") => Some(Language::ObjectiveC),
            Some("mm") => Some(Language::ObjectiveCxx),
            Some("cu") => Some(Language::Cuda),
            e => {
                trace!("Unknown source extension: {}", e.unwrap_or("(None)"));
                None
            }
        }
    }

    pub fn as_str(self) -> &'static str {
        match self {
            Language::C => "c",
            Language::Cxx => "c++",
            Language::ObjectiveC => "objc",
            Language::ObjectiveCxx => "objc++",
            Language::Cuda => "cuda",
        }
    }
}

/// A generic implementation of the `Compilation` trait for C/C++ compilers.
struct CCompilation<I: CCompilerImpl> {
    parsed_args: ParsedArguments,
    #[cfg(feature = "dist-client")]
    preprocessed_input: Vec<u8>,
    executable: PathBuf,
    compiler: I,
    cwd: PathBuf,
    env_vars: Vec<(OsString, OsString)>,
}

/// Supported C compilers.
#[derive(Debug, PartialEq, Clone)]
pub enum CCompilerKind {
    /// GCC
    Gcc,
    /// clang
    Clang,
    /// Diab
    Diab,
    /// Microsoft Visual C++
    Msvc,
    /// NVIDIA cuda compiler
    Nvcc,
}

/// An interface to a specific C compiler.
#[async_trait]
pub trait CCompilerImpl: Clone + fmt::Debug + Send + Sync + 'static {
    /// Return the kind of compiler.
    fn kind(&self) -> CCompilerKind;
    /// Return true iff this is g++ or clang++.
    fn plusplus(&self) -> bool;
    /// Determine whether `arguments` are supported by this compiler.
    fn parse_arguments(
        &self,
        arguments: &[OsString],
        cwd: &Path,
    ) -> CompilerArguments<ParsedArguments>;
    /// Run the C preprocessor with the specified set of arguments.
    #[allow(clippy::too_many_arguments)]
    async fn preprocess<T>(
        &self,
        creator: &T,
        executable: &Path,
        parsed_args: &mut ParsedArguments,
        cwd: &Path,
        env_vars: &[(OsString, OsString)],
        may_dist: bool,
        rewrite_includes_only: bool,
    ) -> Result<process::Output>
    where
        T: CommandCreatorSync;
    /// Generate a command that can be used to invoke the C compiler to perform
    /// the compilation.
    fn generate_compile_commands(
        &self,
        path_transformer: &mut dist::PathTransformer,
        executable: &Path,
        parsed_args: &ParsedArguments,
        cwd: &Path,
        env_vars: &[(OsString, OsString)],
        rewrite_includes_only: bool,
    ) -> Result<(CompileCommand, Option<dist::CompileCommand>, Cacheable)>;
}

impl<I> CCompiler<I>
where
    I: CCompilerImpl,
{
    pub async fn new(
        compiler: I,
        executable: PathBuf,
        version: Option<String>,
        pool: &tokio::runtime::Handle,
    ) -> Result<CCompiler<I>> {
        let digest = Digest::file(executable.clone(), pool).await?;

        Ok(CCompiler {
            executable,
            executable_digest: {
                if let Some(version) = version {
                    let mut m = Digest::new();
                    m.update(digest.as_bytes());
                    m.update(version.as_bytes());
                    m.finish()
                } else {
                    digest
                }
            },
            compiler,
        })
    }
}

impl<T: CommandCreatorSync, I: CCompilerImpl> Compiler<T> for CCompiler<I> {
    fn kind(&self) -> CompilerKind {
        CompilerKind::C(self.compiler.kind())
    }
    #[cfg(feature = "dist-client")]
    fn get_toolchain_packager(&self) -> Box<dyn pkg::ToolchainPackager> {
        Box::new(CToolchainPackager {
            executable: self.executable.clone(),
            kind: self.compiler.kind(),
        })
    }
    fn parse_arguments(
        &self,
        arguments: &[OsString],
        cwd: &Path,
    ) -> CompilerArguments<Box<dyn CompilerHasher<T> + 'static>> {
        match self.compiler.parse_arguments(arguments, cwd) {
            CompilerArguments::Ok(args) => CompilerArguments::Ok(Box::new(CCompilerHasher {
                parsed_args: args,
                executable: self.executable.clone(),
                executable_digest: self.executable_digest.clone(),
                compiler: self.compiler.clone(),
            })),
            CompilerArguments::CannotCache(why, extra_info) => {
                CompilerArguments::CannotCache(why, extra_info)
            }
            CompilerArguments::NotCompilation => CompilerArguments::NotCompilation,
        }
    }

    fn box_clone(&self) -> Box<dyn Compiler<T>> {
        Box::new((*self).clone())
    }
}

#[async_trait]
impl<T, I> CompilerHasher<T> for CCompilerHasher<I>
where
    T: CommandCreatorSync,
    I: CCompilerImpl,
{
    async fn generate_hash_key(
        self: Box<Self>,
        creator: &T,
        cwd: PathBuf,
        env_vars: Vec<(OsString, OsString)>,
        may_dist: bool,
        pool: &tokio::runtime::Handle,
        rewrite_includes_only: bool,
    ) -> Result<HashResult> {
        let CCompilerHasher {
            mut parsed_args,
            executable,
            executable_digest,
            compiler,
<<<<<<< HEAD
        } = me;
        let result = compiler.preprocess(
            creator,
            &executable,
            &mut parsed_args,
            &cwd,
            &env_vars,
            may_dist,
            rewrite_includes_only,
        );
=======
        } = *self;

        let result = compiler
            .preprocess(
                creator,
                &executable,
                &parsed_args,
                &cwd,
                &env_vars,
                may_dist,
                rewrite_includes_only,
            )
            .await;
>>>>>>> 7dea20a2
        let out_pretty = parsed_args.output_pretty().into_owned();
        let result = result.map_err(|e| {
            debug!("[{}]: preprocessor failed: {:?}", out_pretty, e);
            e
        });

        let extra_hashes = hash_all(&parsed_args.extra_hash_files, &pool.clone()).await?;
        let outputs = parsed_args.outputs.clone();
        let args_cwd = cwd.clone();

        let preprocessor_result = result.or_else(move |err| {
            // Errors remove all traces of potential output.
            debug!("removing files {:?}", &outputs);

            let v: std::result::Result<(), std::io::Error> =
                outputs.values().fold(Ok(()), |r, f| {
                    r.and_then(|_| {
                        let mut path = (&args_cwd).clone();
                        path.push(&f);
                        match fs::metadata(&path) {
                            // File exists, remove it.
                            Ok(_) => fs::remove_file(&path),
                            _ => Ok(()),
                        }
                    })
                });
            if v.is_err() {
                warn!("Could not remove files after preprocessing failed!");
            }

            match err.downcast::<ProcessError>() {
                Ok(ProcessError(output)) => {
                    debug!(
                        "[{}]: preprocessor returned error status {:?}",
                        out_pretty,
                        output.status.code()
                    );
                    // Drop the stdout since it's the preprocessor output,
                    // just hand back stderr and the exit status.
                    bail!(ProcessError(process::Output {
                        stdout: vec!(),
                        ..output
                    }))
                }
                Err(err) => Err(err),
            }
        })?;

        trace!(
            "[{}]: Preprocessor output is {} bytes",
            parsed_args.output_pretty(),
            preprocessor_result.stdout.len()
        );

        let key = {
            hash_key(
                &executable_digest,
                parsed_args.language,
                &parsed_args.common_args,
                &extra_hashes,
                &env_vars,
                &preprocessor_result.stdout,
                compiler.plusplus(),
            )
        };
        // A compiler binary may be a symlink to another and so has the same digest, but that means
        // the toolchain will not contain the correct path to invoke the compiler! Add the compiler
        // executable path to try and prevent this
        let weak_toolchain_key = format!("{}-{}", executable.to_string_lossy(), executable_digest);
        Ok(HashResult {
            key,
            compilation: Box::new(CCompilation {
                parsed_args,
                #[cfg(feature = "dist-client")]
                preprocessed_input: preprocessor_result.stdout,
                executable,
                compiler,
                cwd,
                env_vars,
            }),
            weak_toolchain_key,
        })
    }

    fn color_mode(&self) -> ColorMode {
        self.parsed_args.color_mode
    }

    fn output_pretty(&self) -> Cow<'_, str> {
        self.parsed_args.output_pretty()
    }

    fn box_clone(&self) -> Box<dyn CompilerHasher<T>> {
        Box::new((*self).clone())
    }
}

impl<I: CCompilerImpl> Compilation for CCompilation<I> {
    fn generate_compile_commands(
        &self,
        path_transformer: &mut dist::PathTransformer,
        rewrite_includes_only: bool,
    ) -> Result<(CompileCommand, Option<dist::CompileCommand>, Cacheable)> {
        let CCompilation {
            ref parsed_args,
            ref executable,
            ref compiler,
            ref cwd,
            ref env_vars,
            ..
        } = *self;
        compiler.generate_compile_commands(
            path_transformer,
            executable,
            parsed_args,
            cwd,
            env_vars,
            rewrite_includes_only,
        )
    }

    #[cfg(feature = "dist-client")]
    fn into_dist_packagers(
        self: Box<Self>,
        path_transformer: dist::PathTransformer,
    ) -> Result<DistPackagers> {
        let CCompilation {
            parsed_args,
            cwd,
            preprocessed_input,
            executable,
            compiler,
            ..
        } = *self;
        trace!("Dist inputs: {:?}", parsed_args.input);

        let input_path = cwd.join(&parsed_args.input);
        let inputs_packager = Box::new(CInputsPackager {
            input_path,
            preprocessed_input,
            path_transformer,
            extra_hash_files: parsed_args.extra_hash_files,
        });
        let toolchain_packager = Box::new(CToolchainPackager {
            executable,
            kind: compiler.kind(),
        });
        let outputs_rewriter = Box::new(NoopOutputsRewriter);
        Ok((inputs_packager, toolchain_packager, outputs_rewriter))
    }

    fn outputs<'a>(&'a self) -> Box<dyn Iterator<Item = (&'a str, &'a Path)> + 'a> {
        Box::new(self.parsed_args.outputs.iter().map(|(k, v)| (*k, &**v)))
    }
}

#[cfg(feature = "dist-client")]
struct CInputsPackager {
    input_path: PathBuf,
    path_transformer: dist::PathTransformer,
    preprocessed_input: Vec<u8>,
    extra_hash_files: Vec<PathBuf>,
}

#[cfg(feature = "dist-client")]
impl pkg::InputsPackager for CInputsPackager {
    fn write_inputs(self: Box<Self>, wtr: &mut dyn io::Write) -> Result<dist::PathTransformer> {
        let CInputsPackager {
            input_path,
            mut path_transformer,
            preprocessed_input,
            extra_hash_files,
        } = *self;

        let mut builder = tar::Builder::new(wtr);

        {
            let input_path = pkg::simplify_path(&input_path)?;
            let dist_input_path = path_transformer.as_dist(&input_path).with_context(|| {
                format!("unable to transform input path {}", input_path.display())
            })?;

            let mut file_header = pkg::make_tar_header(&input_path, &dist_input_path)?;
            file_header.set_size(preprocessed_input.len() as u64); // The metadata is from non-preprocessed
            file_header.set_cksum();
            builder.append(&file_header, preprocessed_input.as_slice())?;
        }

        for input_path in extra_hash_files {
            let input_path = pkg::simplify_path(&input_path)?;

            if !super::CAN_DIST_DYLIBS
                && input_path
                    .extension()
                    .map_or(false, |ext| ext == std::env::consts::DLL_EXTENSION)
            {
                bail!(
                    "Cannot distribute dylib input {} on this platform",
                    input_path.display()
                )
            }

            let dist_input_path = path_transformer.as_dist(&input_path).with_context(|| {
                format!("unable to transform input path {}", input_path.display())
            })?;

            let mut file = io::BufReader::new(fs::File::open(&input_path)?);
            let mut output = vec![];
            io::copy(&mut file, &mut output)?;

            let mut file_header = pkg::make_tar_header(&input_path, &dist_input_path)?;
            file_header.set_size(output.len() as u64);
            file_header.set_cksum();
            builder.append(&file_header, &*output)?;
        }

        // Finish archive
        let _ = builder.into_inner();
        Ok(path_transformer)
    }
}

#[cfg(feature = "dist-client")]
#[allow(unused)]
struct CToolchainPackager {
    executable: PathBuf,
    kind: CCompilerKind,
}

#[cfg(feature = "dist-client")]
#[cfg(all(target_os = "linux", target_arch = "x86_64"))]
impl pkg::ToolchainPackager for CToolchainPackager {
    fn write_pkg(self: Box<Self>, f: fs::File) -> Result<()> {
        use std::os::unix::ffi::OsStringExt;

        info!("Generating toolchain {}", self.executable.display());
        let mut package_builder = pkg::ToolchainPackageBuilder::new();
        package_builder.add_common()?;
        package_builder.add_executable_and_deps(self.executable.clone())?;

        // Helper to use -print-file-name and -print-prog-name to look up
        // files by path.
        let named_file = |kind: &str, name: &str| -> Option<PathBuf> {
            let mut output = process::Command::new(&self.executable)
                .arg(&format!("-print-{}-name={}", kind, name))
                .output()
                .ok()?;
            debug!(
                "find named {} {} output:\n{}\n===\n{}",
                kind,
                name,
                String::from_utf8_lossy(&output.stdout),
                String::from_utf8_lossy(&output.stderr),
            );
            if !output.status.success() {
                debug!("exit failure");
                return None;
            }

            // Remove the trailing newline (if present)
            if output.stdout.last() == Some(&b'\n') {
                output.stdout.pop();
            }

            // Create our PathBuf from the raw bytes.  Assume that relative
            // paths can be found via PATH.
            let path: PathBuf = OsString::from_vec(output.stdout).into();
            if path.is_absolute() {
                Some(path)
            } else {
                which::which(path).ok()
            }
        };

        // Helper to add a named file/program by to the package.
        // We ignore the case where the file doesn't exist, as we don't need it.
        let add_named_prog =
            |builder: &mut pkg::ToolchainPackageBuilder, name: &str| -> Result<()> {
                if let Some(path) = named_file("prog", name) {
                    builder.add_executable_and_deps(path)?;
                }
                Ok(())
            };
        let add_named_file =
            |builder: &mut pkg::ToolchainPackageBuilder, name: &str| -> Result<()> {
                if let Some(path) = named_file("file", name) {
                    builder.add_file(path)?;
                }
                Ok(())
            };

        // Add basic |as| and |objcopy| programs.
        add_named_prog(&mut package_builder, "as")?;
        add_named_prog(&mut package_builder, "objcopy")?;

        // Linker configuration.
        if Path::new("/etc/ld.so.conf").is_file() {
            package_builder.add_file("/etc/ld.so.conf".into())?;
        }

        // Compiler-specific handling
        match self.kind {
            CCompilerKind::Clang => {
                // Clang uses internal header files, so add them.
                if let Some(limits_h) = named_file("file", "include/limits.h") {
                    info!("limits_h = {}", limits_h.display());
                    package_builder.add_dir_contents(limits_h.parent().unwrap())?;
                }
            }

            CCompilerKind::Gcc => {
                // Various external programs / files which may be needed by gcc
                add_named_prog(&mut package_builder, "cc1")?;
                add_named_prog(&mut package_builder, "cc1plus")?;
                add_named_file(&mut package_builder, "specs")?;
                add_named_file(&mut package_builder, "liblto_plugin.so")?;
            }

<<<<<<< HEAD
            CCompilerKind::NVCC => {

                if Path::new("/bin/sh").is_file() {
                    package_builder.add_executable_and_deps("/bin/sh".into())?;
                }

                if Path::new("/usr/bin/sh").is_file() {
                    package_builder.add_executable_and_deps("/usr/bin/sh".into())?;
                }

                if Path::new("/usr/include/stdc-predef.h").is_file() {
                    package_builder.add_file("/usr/include/stdc-predef.h".into())?;
                }

                let bin = self.executable.as_path().parent().unwrap();
                let ctk = bin.parent().unwrap();
                if ctk.join("version.json").is_file() {
                    package_builder.add_file(ctk.join("version.json"))?;
                }
                if ctk.join("libnvvp").is_dir() {
                    package_builder.add_dir(ctk.join("libnvvp"))?;
                    package_builder.add_executable_and_deps(ctk.join("libnvvp/nvvp"))?;
                }
                if ctk.join("targets/x86_64-linux/include").is_dir() {
                    package_builder.add_dir(ctk.join("targets/x86_64-linux/include"))?;
                    package_builder.add_dir_contents(ctk.join("targets/x86_64-linux/include").as_path())?;
                }

                if bin.is_dir() {
                    package_builder.add_dir(bin.to_path_buf())?;
                    if bin.join("crt").is_dir() {
                        package_builder.add_dir(bin.join("crt"))?;
                        package_builder.add_dir_contents(bin.join("crt").as_path())?;
                    }
                    package_builder.add_file(bin.join("nvcc.profile"))?;
                    package_builder.add_executable_and_deps(bin.join("nvcc"))?;
                    package_builder.add_executable_and_deps(bin.join("ptxas"))?;
                    package_builder.add_executable_and_deps(bin.join("fatbinary"))?;
                    package_builder.add_executable_and_deps(bin.join("cudafe++"))?;
                }

                let nvvm = ctk.join("nvvm");
                if nvvm.join("bin").is_dir() {
                    package_builder.add_dir(nvvm.join("bin"))?;
                    package_builder.add_executable_and_deps(nvvm.join("bin/cicc"))?;
                }
                if nvvm.join("include").is_dir() {
                    package_builder.add_dir(nvvm.join("include"))?;
                    package_builder.add_dir_contents(nvvm.join("include").as_path())?;
                }
                if nvvm.join("libdevice").is_dir() {
                    package_builder.add_dir(nvvm.join("libdevice"))?;
                    package_builder.add_dir_contents(nvvm.join("libdevice").as_path())?;
                }
=======
            CCompilerKind::Nvcc => {
                // Various programs called by the nvcc front end.
                // presumes the underlying host compiler is consistent
                add_named_file(&mut package_builder, "cudafe++")?;
                add_named_file(&mut package_builder, "fatbinary")?;
                add_named_prog(&mut package_builder, "nvlink")?;
                add_named_prog(&mut package_builder, "ptxas")?;
>>>>>>> 7dea20a2
            }

            _ => unreachable!(),
        }

        // Bundle into a compressed tarfile.
        package_builder.into_compressed_tar(f)
    }
}

/// The cache is versioned by the inputs to `hash_key`.
pub const CACHE_VERSION: &[u8] = b"10";

lazy_static! {
    /// Environment variables that are factored into the cache key.
    static ref CACHED_ENV_VARS: HashSet<&'static OsStr> = [
        // SCCACHE_C_CUSTOM_CACHE_BUSTER has no particular meaning behind it,
        // serving as a way for the user to factor custom data into the hash.
        // One can set it to different values for different invocations
        // to prevent cache reuse between them.
        "SCCACHE_C_CUSTOM_CACHE_BUSTER",
        "MACOSX_DEPLOYMENT_TARGET",
        "IPHONEOS_DEPLOYMENT_TARGET",
    ].iter().map(OsStr::new).collect();
}

/// Compute the hash key of `compiler` compiling `preprocessor_output` with `args`.
pub fn hash_key(
    compiler_digest: &str,
    language: Language,
    arguments: &[OsString],
    extra_hashes: &[String],
    env_vars: &[(OsString, OsString)],
    preprocessor_output: &[u8],
    plusplus: bool,
) -> String {
    // If you change any of the inputs to the hash, you should change `CACHE_VERSION`.
    let mut m = Digest::new();
    m.update(compiler_digest.as_bytes());
    // clang and clang++ have different behavior despite being byte-for-byte identical binaries, so
    // we have to incorporate that into the hash as well.
    m.update(&[plusplus as u8]);
    m.update(CACHE_VERSION);
    m.update(language.as_str().as_bytes());
    for arg in arguments {
        arg.hash(&mut HashToDigest { digest: &mut m });
    }
    for hash in extra_hashes {
        m.update(hash.as_bytes());
    }

    for &(ref var, ref val) in env_vars.iter() {
        if CACHED_ENV_VARS.contains(var.as_os_str()) {
            var.hash(&mut HashToDigest { digest: &mut m });
            m.update(&b"="[..]);
            val.hash(&mut HashToDigest { digest: &mut m });
        }
    }
    m.update(preprocessor_output);
    m.finish()
}

#[cfg(test)]
mod test {
    use super::*;

    #[test]
    fn test_same_content() {
        let args = ovec!["a", "b", "c"];
        const PREPROCESSED: &[u8] = b"hello world";
        assert_eq!(
            hash_key("abcd", Language::C, &args, &[], &[], PREPROCESSED, false),
            hash_key("abcd", Language::C, &args, &[], &[], PREPROCESSED, false)
        );
    }

    #[test]
    fn test_plusplus_differs() {
        let args = ovec!["a", "b", "c"];
        const PREPROCESSED: &[u8] = b"hello world";
        assert_neq!(
            hash_key("abcd", Language::C, &args, &[], &[], PREPROCESSED, false),
            hash_key("abcd", Language::C, &args, &[], &[], PREPROCESSED, true)
        );
    }

    #[test]
    fn test_hash_key_executable_contents_differs() {
        let args = ovec!["a", "b", "c"];
        const PREPROCESSED: &[u8] = b"hello world";
        assert_neq!(
            hash_key("abcd", Language::C, &args, &[], &[], PREPROCESSED, false),
            hash_key("wxyz", Language::C, &args, &[], &[], PREPROCESSED, false)
        );
    }

    #[test]
    fn test_hash_key_args_differs() {
        let digest = "abcd";
        let abc = ovec!["a", "b", "c"];
        let xyz = ovec!["x", "y", "z"];
        let ab = ovec!["a", "b"];
        let a = ovec!["a"];
        const PREPROCESSED: &[u8] = b"hello world";
        assert_neq!(
            hash_key(digest, Language::C, &abc, &[], &[], PREPROCESSED, false),
            hash_key(digest, Language::C, &xyz, &[], &[], PREPROCESSED, false)
        );

        assert_neq!(
            hash_key(digest, Language::C, &abc, &[], &[], PREPROCESSED, false),
            hash_key(digest, Language::C, &ab, &[], &[], PREPROCESSED, false)
        );

        assert_neq!(
            hash_key(digest, Language::C, &abc, &[], &[], PREPROCESSED, false),
            hash_key(digest, Language::C, &a, &[], &[], PREPROCESSED, false)
        );
    }

    #[test]
    fn test_hash_key_preprocessed_content_differs() {
        let args = ovec!["a", "b", "c"];
        assert_neq!(
            hash_key(
                "abcd",
                Language::C,
                &args,
                &[],
                &[],
                &b"hello world"[..],
                false
            ),
            hash_key("abcd", Language::C, &args, &[], &[], &b"goodbye"[..], false)
        );
    }

    #[test]
    fn test_hash_key_env_var_differs() {
        let args = ovec!["a", "b", "c"];
        let digest = "abcd";
        const PREPROCESSED: &[u8] = b"hello world";
        for var in CACHED_ENV_VARS.iter() {
            let h1 = hash_key(digest, Language::C, &args, &[], &[], PREPROCESSED, false);
            let vars = vec![(OsString::from(var), OsString::from("something"))];
            let h2 = hash_key(digest, Language::C, &args, &[], &vars, PREPROCESSED, false);
            let vars = vec![(OsString::from(var), OsString::from("something else"))];
            let h3 = hash_key(digest, Language::C, &args, &[], &vars, PREPROCESSED, false);
            assert_neq!(h1, h2);
            assert_neq!(h2, h3);
        }
    }

    #[test]
    fn test_extra_hash_data() {
        let args = ovec!["a", "b", "c"];
        let digest = "abcd";
        const PREPROCESSED: &[u8] = b"hello world";
        let extra_data = stringvec!["hello", "world"];

        assert_neq!(
            hash_key(
                digest,
                Language::C,
                &args,
                &extra_data,
                &[],
                PREPROCESSED,
                false
            ),
            hash_key(digest, Language::C, &args, &[], &[], PREPROCESSED, false)
        );
    }
}<|MERGE_RESOLUTION|>--- conflicted
+++ resolved
@@ -284,32 +284,20 @@
             executable,
             executable_digest,
             compiler,
-<<<<<<< HEAD
-        } = me;
-        let result = compiler.preprocess(
-            creator,
-            &executable,
-            &mut parsed_args,
-            &cwd,
-            &env_vars,
-            may_dist,
-            rewrite_includes_only,
-        );
-=======
         } = *self;
 
         let result = compiler
             .preprocess(
                 creator,
                 &executable,
-                &parsed_args,
+                &mut parsed_args,
                 &cwd,
                 &env_vars,
                 may_dist,
                 rewrite_includes_only,
             )
             .await;
->>>>>>> 7dea20a2
+
         let out_pretty = parsed_args.output_pretty().into_owned();
         let result = result.map_err(|e| {
             debug!("[{}]: preprocessor failed: {:?}", out_pretty, e);
@@ -628,8 +616,7 @@
                 add_named_file(&mut package_builder, "liblto_plugin.so")?;
             }
 
-<<<<<<< HEAD
-            CCompilerKind::NVCC => {
+            CCompilerKind::Nvcc => {
 
                 if Path::new("/bin/sh").is_file() {
                     package_builder.add_executable_and_deps("/bin/sh".into())?;
@@ -683,15 +670,6 @@
                     package_builder.add_dir(nvvm.join("libdevice"))?;
                     package_builder.add_dir_contents(nvvm.join("libdevice").as_path())?;
                 }
-=======
-            CCompilerKind::Nvcc => {
-                // Various programs called by the nvcc front end.
-                // presumes the underlying host compiler is consistent
-                add_named_file(&mut package_builder, "cudafe++")?;
-                add_named_file(&mut package_builder, "fatbinary")?;
-                add_named_prog(&mut package_builder, "nvlink")?;
-                add_named_prog(&mut package_builder, "ptxas")?;
->>>>>>> 7dea20a2
             }
 
             _ => unreachable!(),
