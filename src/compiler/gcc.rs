// Copyright 2016 Mozilla Foundation
//
// Licensed under the Apache License, Version 2.0 (the "License");
// you may not use this file except in compliance with the License.
// You may obtain a copy of the License at
//
//     http://www.apache.org/licenses/LICENSE-2.0
//
// Unless required by applicable law or agreed to in writing, software
// distributed under the License is distributed on an "AS IS" BASIS,
// WITHOUT WARRANTIES OR CONDITIONS OF ANY KIND, either express or implied.
// See the License for the specific language governing permissions and
// limitations under the License.

use crate::compiler::args::*;
use crate::compiler::c::{CCompilerImpl, CCompilerKind, Language, ParsedArguments};
use crate::compiler::{clang, Cacheable, ColorMode, CompileCommand, CompilerArguments};
use crate::dist;
use crate::mock_command::{CommandCreatorSync, RunCommand};
use crate::util::{run_input_output, OsStrExt};
use log::Level::Trace;
use std::collections::HashMap;
use std::ffi::OsString;
use std::fs::File;
use std::io::Read;
use std::path::{Path, PathBuf};
use std::process;

use crate::errors::*;

/// A struct on which to implement `CCompilerImpl`.
#[derive(Clone, Debug)]
pub struct Gcc {
    pub gplusplus: bool,
}

#[async_trait]
impl CCompilerImpl for Gcc {
    fn kind(&self) -> CCompilerKind {
        CCompilerKind::Gcc
    }
    fn plusplus(&self) -> bool {
        self.gplusplus
    }
    fn parse_arguments(
        &self,
        arguments: &[OsString],
        cwd: &Path,
    ) -> CompilerArguments<ParsedArguments> {
        parse_arguments(arguments, cwd, &ARGS[..], self.gplusplus)
    }

    #[allow(clippy::too_many_arguments)]
    async fn preprocess<T>(
        &self,
        creator: &T,
        executable: &Path,
        parsed_args: &mut ParsedArguments,
        cwd: &Path,
        env_vars: &[(OsString, OsString)],
        may_dist: bool,
        rewrite_includes_only: bool,
    ) -> Result<process::Output>
    where
        T: CommandCreatorSync,
    {
        preprocess(
            creator,
            executable,
            parsed_args,
            cwd,
            env_vars,
            may_dist,
            self.kind(),
            rewrite_includes_only,
        )
        .await
    }

    fn generate_compile_commands(
        &self,
        path_transformer: &mut dist::PathTransformer,
        executable: &Path,
        parsed_args: &ParsedArguments,
        cwd: &Path,
        env_vars: &[(OsString, OsString)],
        rewrite_includes_only: bool,
    ) -> Result<(CompileCommand, Option<dist::CompileCommand>, Cacheable)> {
        generate_compile_commands(
            path_transformer,
            executable,
            parsed_args,
            cwd,
            env_vars,
            self.kind(),
            rewrite_includes_only,
        )
    }
}

ArgData! { pub
    TooHardFlag,
    TooHard(OsString),
    DiagnosticsColor(OsString),
    DiagnosticsColorFlag,
    NoDiagnosticsColorFlag,
    // Should only be necessary for -Xclang flags - unknown flags not hidden behind
    // that are assumed to not affect compilation
    PassThrough(OsString),
    PassThroughPath(PathBuf),
    PreprocessorArgumentFlag,
    PreprocessorArgument(OsString),
    PreprocessorArgumentPath(PathBuf),
    DoCompilation,
    Output(PathBuf),
    NeedDepTarget,
    // Though you might think this should be a path as it's a Makefile target,
    // it's not treated as a path by the compiler - it's just written wholesale
    // (including any funny make syntax) into the dep file.
    DepTarget(OsString),
    DepArgumentPath(PathBuf),
    Language(OsString),
    SplitDwarf,
    ProfileGenerate,
    TestCoverage,
    Coverage,
    ExtraHashFile(PathBuf),
    // Only valid for clang, but this needs to be here since clang shares gcc's arg parsing.
    XClang(OsString),
    Arch(OsString),
}

use self::ArgData::*;

// Mostly taken from https://github.com/ccache/ccache/blob/master/src/compopt.c#L32-L84
counted_array!(pub static ARGS: [ArgInfo<ArgData>; _] = [
    flag!("-", TooHardFlag),
    flag!("--coverage", Coverage),
    take_arg!("--param", OsString, Separated, PassThrough),
    flag!("--save-temps", TooHardFlag),
    take_arg!("--serialize-diagnostics", PathBuf, Separated, PassThroughPath),
    take_arg!("--sysroot", PathBuf, Separated, PassThroughPath),
    take_arg!("-A", OsString, Separated, PassThrough),
    take_arg!("-B", PathBuf, CanBeSeparated, PassThroughPath),
    take_arg!("-D", OsString, CanBeSeparated, PassThrough),
    flag!("-E", TooHardFlag),
    take_arg!("-F", PathBuf, CanBeSeparated, PreprocessorArgumentPath),
    take_arg!("-G", OsString, Separated, PassThrough),
    take_arg!("-I", PathBuf, CanBeSeparated, PreprocessorArgumentPath),
    take_arg!("-L", OsString, Separated, PassThrough),
    flag!("-M", TooHardFlag),
    flag!("-MD", NeedDepTarget),
    take_arg!("-MF", PathBuf, Separated, DepArgumentPath),
    flag!("-MM", TooHardFlag),
    flag!("-MMD", NeedDepTarget),
    flag!("-MP", NeedDepTarget),
    take_arg!("-MQ", OsString, Separated, DepTarget),
    take_arg!("-MT", OsString, Separated, DepTarget),
    flag!("-P", TooHardFlag),
    take_arg!("-U", OsString, CanBeSeparated, PassThrough),
    take_arg!("-V", OsString, Separated, PassThrough),
    take_arg!("-Xassembler", OsString, Separated, PassThrough),
    take_arg!("-Xlinker", OsString, Separated, PassThrough),
    take_arg!("-Xpreprocessor", OsString, Separated, PreprocessorArgument),
    take_arg!("-arch", OsString, Separated, Arch),
    take_arg!("-aux-info", OsString, Separated, PassThrough),
    take_arg!("-b", OsString, Separated, PassThrough),
    flag!("-c", DoCompilation),
    take_arg!("-fdiagnostics-color", OsString, Concatenated('='), DiagnosticsColor),
    flag!("-fno-diagnostics-color", NoDiagnosticsColorFlag),
    flag!("-fno-working-directory", PreprocessorArgumentFlag),
    flag!("-fplugin=libcc1plugin", TooHardFlag),
    flag!("-fprofile-arcs", ProfileGenerate),
    flag!("-fprofile-generate", ProfileGenerate),
    take_arg!("-fprofile-use", OsString, Concatenated, TooHard),
    flag!("-frepo", TooHardFlag),
    flag!("-fsyntax-only", TooHardFlag),
    flag!("-ftest-coverage", TestCoverage),
    flag!("-fworking-directory", PreprocessorArgumentFlag),
    flag!("-gsplit-dwarf", SplitDwarf),
    take_arg!("-idirafter", PathBuf, CanBeSeparated, PreprocessorArgumentPath),
    take_arg!("-iframework", PathBuf, CanBeSeparated, PreprocessorArgumentPath),
    take_arg!("-imacros", PathBuf, CanBeSeparated, PreprocessorArgumentPath),
    take_arg!("-imultilib", PathBuf, CanBeSeparated, PreprocessorArgumentPath),
    take_arg!("-include", PathBuf, CanBeSeparated, PreprocessorArgumentPath),
    take_arg!("-install_name", OsString, Separated, PassThrough),
    take_arg!("-iprefix", PathBuf, CanBeSeparated, PreprocessorArgumentPath),
    take_arg!("-iquote", PathBuf, CanBeSeparated, PreprocessorArgumentPath),
    take_arg!("-isysroot", PathBuf, CanBeSeparated, PreprocessorArgumentPath),
    take_arg!("-isystem", PathBuf, CanBeSeparated, PreprocessorArgumentPath),
    take_arg!("-iwithprefix", PathBuf, CanBeSeparated, PreprocessorArgumentPath),
    take_arg!("-iwithprefixbefore", PathBuf, CanBeSeparated, PreprocessorArgumentPath),
    flag!("-nostdinc", PreprocessorArgumentFlag),
    flag!("-nostdinc++", PreprocessorArgumentFlag),
    take_arg!("-o", PathBuf, CanBeSeparated, Output),
    flag!("-remap", PreprocessorArgumentFlag),
    flag!("-save-temps", TooHardFlag),
    take_arg!("-stdlib", OsString, Concatenated('='), PreprocessorArgument),
    flag!("-trigraphs", PreprocessorArgumentFlag),
    take_arg!("-u", OsString, CanBeSeparated, PassThrough),
    take_arg!("-x", OsString, CanBeSeparated, Language),
    take_arg!("-z", OsString, CanBeSeparated, PassThrough),
    take_arg!("@", OsString, Concatenated, TooHard),
]);

/// Parse `arguments`, determining whether it is supported.
///
/// If any of the entries in `arguments` result in a compilation that
/// cannot be cached, return `CompilerArguments::CannotCache`.
/// If the commandline described by `arguments` is not compilation,
/// return `CompilerArguments::NotCompilation`.
/// Otherwise, return `CompilerArguments::Ok(ParsedArguments)`, with
/// the `ParsedArguments` struct containing information parsed from
/// `arguments`.
pub fn parse_arguments<S>(
    arguments: &[OsString],
    cwd: &Path,
    arg_info: S,
    plusplus: bool,
) -> CompilerArguments<ParsedArguments>
where
    S: SearchableArgInfo<ArgData>,
{
    let mut output_arg = None;
    let mut input_arg = None;
    let mut dep_target = None;
    let mut dep_flag = OsString::from("-MT");
    let mut common_args = vec![];
    let mut preprocessor_args = vec![];
    let mut dependency_args = vec![];
    let mut extra_hash_files = vec![];
    let mut compilation = false;
    let mut multiple_input = false;
    let mut split_dwarf = false;
    let mut need_explicit_dep_target = false;
    let mut language = None;
    let mut compilation_flag = OsString::new();
    let mut profile_generate = false;
    let mut outputs_gcno = false;
    let mut xclangs: Vec<OsString> = vec![];
    let mut color_mode = ColorMode::Auto;
    let mut seen_arch = None;

    // Custom iterator to expand `@` arguments which stand for reading a file
    // and interpreting it as a list of more arguments.
    let it = ExpandIncludeFile::new(cwd, arguments);

    for arg in ArgsIter::new(it, arg_info) {
        let arg = try_or_cannot_cache!(arg, "argument parse");
        // Check if the value part of this argument begins with '@'. If so, we either
        // failed to expand it, or it was a concatenated argument - either way, bail.
        // We refuse to cache concatenated arguments (like "-include@foo") because they're a
        // mess. See https://github.com/mozilla/sccache/issues/150#issuecomment-318586953
        match arg {
            Argument::WithValue(_, ref v, ArgDisposition::Separated)
            | Argument::WithValue(_, ref v, ArgDisposition::CanBeConcatenated(_))
            | Argument::WithValue(_, ref v, ArgDisposition::CanBeSeparated(_)) => {
                if v.clone().into_arg_os_string().starts_with("@") {
                    cannot_cache!("@");
                }
            }
            // Empirically, concatenated arguments appear not to interpret '@' as
            // an include directive, so just continue.
            Argument::WithValue(_, _, ArgDisposition::Concatenated(_))
            | Argument::Raw(_)
            | Argument::UnknownFlag(_)
            | Argument::Flag(_, _) => {}
        }

        match arg.get_data() {
            Some(TooHardFlag) | Some(TooHard(_)) => {
                cannot_cache!(arg.flag_str().expect("Can't be Argument::Raw/UnknownFlag",))
            }
            Some(SplitDwarf) => split_dwarf = true,
            Some(DoCompilation) => {
                compilation = true;
                compilation_flag =
                    OsString::from(arg.flag_str().expect("Compilation flag expected"));
            }
            Some(ProfileGenerate) => profile_generate = true,
            Some(TestCoverage) => outputs_gcno = true,
            Some(Coverage) => {
                outputs_gcno = true;
                profile_generate = true;
            }
            Some(DiagnosticsColorFlag) => color_mode = ColorMode::On,
            Some(NoDiagnosticsColorFlag) => color_mode = ColorMode::Off,
            Some(DiagnosticsColor(value)) => {
                color_mode = match value.to_str().unwrap_or("auto") {
                    "" | "always" => ColorMode::On,
                    "never" => ColorMode::Off,
                    _ => ColorMode::Auto,
                };
            }
            Some(Output(p)) => output_arg = Some(p.clone()),
            Some(NeedDepTarget) => need_explicit_dep_target = true,
            Some(DepTarget(s)) => {
                dep_flag = OsString::from(arg.flag_str().expect("Dep target flag expected"));
                dep_target = Some(s.clone());
            }
            Some(DepArgumentPath(_))
            | Some(ExtraHashFile(_))
            | Some(PreprocessorArgumentFlag)
            | Some(PreprocessorArgument(_))
            | Some(PreprocessorArgumentPath(_))
            | Some(PassThrough(_))
            | Some(PassThroughPath(_)) => {}
            Some(Language(lang)) => {
                language = match lang.to_string_lossy().as_ref() {
                    "c" => Some(Language::C),
                    "c++" => Some(Language::Cxx),
                    "objective-c" => Some(Language::ObjectiveC),
                    "objective-c++" => Some(Language::ObjectiveCxx),
                    "cu" => Some(Language::Cuda),
                    _ => cannot_cache!("-x"),
                };
            }
            Some(Arch(arch)) => {
                match seen_arch {
                    Some(s) if &s != arch => cannot_cache!("multiple different -arch"),
                    _ => {}
                };
                seen_arch = Some(arch.clone());
            }
            Some(XClang(s)) => xclangs.push(s.clone()),
            None => match arg {
                Argument::Raw(ref val) => {
                    if input_arg.is_some() {
                        multiple_input = true;
                    }
                    input_arg = Some(val.clone());
                }
                Argument::UnknownFlag(_) => {}
                _ => unreachable!(),
            },
        }
        let args = match arg.get_data() {
            Some(SplitDwarf)
            | Some(ProfileGenerate)
            | Some(TestCoverage)
            | Some(Coverage)
            | Some(DiagnosticsColor(_))
            | Some(DiagnosticsColorFlag)
            | Some(NoDiagnosticsColorFlag)
            | Some(Arch(_))
            | Some(PassThrough(_))
            | Some(PassThroughPath(_)) => &mut common_args,
            Some(ExtraHashFile(path)) => {
                extra_hash_files.push(cwd.join(path));
                &mut common_args
            }
            Some(PreprocessorArgumentFlag)
            | Some(PreprocessorArgument(_))
            | Some(PreprocessorArgumentPath(_)) => &mut preprocessor_args,
            Some(DepArgumentPath(_)) | Some(NeedDepTarget) => &mut dependency_args,
            Some(DoCompilation) | Some(Language(_)) | Some(Output(_)) | Some(XClang(_))
            | Some(DepTarget(_)) => continue,
            Some(TooHardFlag) | Some(TooHard(_)) => unreachable!(),
            None => match arg {
                Argument::Raw(_) => continue,
                Argument::UnknownFlag(_) => &mut common_args,
                _ => unreachable!(),
            },
        };

        // Normalize attributes such as "-I foo", "-D FOO=bar", as
        // "-Ifoo", "-DFOO=bar", etc. and "-includefoo", "idirafterbar" as
        // "-include foo", "-idirafter bar", etc.
        let norm = match arg.flag_str() {
            Some(s) if s.len() == 2 => NormalizedDisposition::Concatenated,
            _ => NormalizedDisposition::Separated,
        };
        args.extend(arg.normalize(norm).iter_os_strings());
    }

    let xclang_it = ExpandIncludeFile::new(cwd, &xclangs);
    let mut follows_plugin_arg = false;
    for arg in ArgsIter::new(xclang_it, (&ARGS[..], &clang::ARGS[..])) {
        let arg = try_or_cannot_cache!(arg, "argument parse");
        let args = match arg.get_data() {
            Some(SplitDwarf)
            | Some(ProfileGenerate)
            | Some(TestCoverage)
            | Some(Coverage)
            | Some(DoCompilation)
            | Some(Language(_))
            | Some(Output(_))
            | Some(TooHardFlag)
            | Some(XClang(_))
            | Some(TooHard(_)) => cannot_cache!(arg
                .flag_str()
                .unwrap_or("Can't handle complex arguments through clang",)),
            None => match arg {
                Argument::Raw(_) if follows_plugin_arg => &mut common_args,
                Argument::Raw(_) => cannot_cache!("Can't handle Raw arguments with -Xclang"),
                Argument::UnknownFlag(_) => {
                    cannot_cache!("Can't handle UnknownFlag arguments with -Xclang")
                }
                _ => unreachable!(),
            },
            Some(DiagnosticsColor(_))
            | Some(DiagnosticsColorFlag)
            | Some(NoDiagnosticsColorFlag)
            | Some(Arch(_))
            | Some(PassThrough(_))
            | Some(PassThroughPath(_)) => &mut common_args,
            Some(ExtraHashFile(path)) => {
                extra_hash_files.push(cwd.join(path));
                &mut common_args
            }
            Some(PreprocessorArgumentFlag)
            | Some(PreprocessorArgument(_))
            | Some(PreprocessorArgumentPath(_)) => &mut preprocessor_args,
            Some(DepTarget(_)) | Some(DepArgumentPath(_)) | Some(NeedDepTarget) => {
                &mut dependency_args
            }
        };
        follows_plugin_arg = match arg.flag_str() {
            Some(s) => s == "-plugin-arg",
            _ => false,
        };

        // Normalize attributes such as "-I foo", "-D FOO=bar", as
        // "-Ifoo", "-DFOO=bar", etc. and "-includefoo", "idirafterbar" as
        // "-include foo", "-idirafter bar", etc.
        let norm = match arg.flag_str() {
            Some(s) if s.len() == 2 => NormalizedDisposition::Concatenated,
            _ => NormalizedDisposition::Separated,
        };
        for arg in arg.normalize(norm).iter_os_strings() {
            args.push("-Xclang".into());
            args.push(arg)
        }
    }

    // We only support compilation.
    if !compilation {
        return CompilerArguments::NotCompilation;
    }
    // Can't cache compilations with multiple inputs.
    if multiple_input {
        cannot_cache!("multiple input files");
    }
    let input = match input_arg {
        Some(i) => i,
        // We can't cache compilation without an input.
        None => cannot_cache!("no input file"),
    };
    let language = match language {
        None => {
            let mut lang = Language::from_file_name(Path::new(&input));
            if let (Some(Language::C), true) = (lang, plusplus) {
                lang = Some(Language::Cxx);
            }
            lang
        }
        l => l,
    };
    let language = match language {
        Some(l) => l,
        None => cannot_cache!("unknown source language"),
    };
    let mut outputs = HashMap::new();
    let output = match output_arg {
        // We can't cache compilation that doesn't go to a file
        None => PathBuf::from(Path::new(&input).with_extension("o").file_name().unwrap()),
        Some(o) => o,
    };
    if split_dwarf {
        let dwo = output.with_extension("dwo");
        outputs.insert("dwo", dwo);
    }
    if outputs_gcno {
        let gcno = output.with_extension("gcno");
        outputs.insert("gcno", gcno);
        profile_generate = true;
    }
    if need_explicit_dep_target {
        dependency_args.push(dep_flag);
        dependency_args.push(dep_target.unwrap_or_else(|| output.clone().into_os_string()));
    }
    outputs.insert("obj", output);

    CompilerArguments::Ok(ParsedArguments {
        input: input.into(),
        language,
        compilation_flag,
        depfile: None,
        outputs,
        dependency_args,
        preprocessor_args,
        common_args,
        extra_hash_files,
        msvc_show_includes: false,
        profile_generate,
        color_mode,
    })
}

#[allow(clippy::too_many_arguments)]
pub async fn preprocess<T>(
    creator: &T,
    executable: &Path,
    parsed_args: &mut ParsedArguments,
    cwd: &Path,
    env_vars: &[(OsString, OsString)],
    may_dist: bool,
    kind: CCompilerKind,
    rewrite_includes_only: bool,
) -> Result<process::Output>
where
    T: CommandCreatorSync,
{
    trace!("preprocess");
    let language = match parsed_args.language {
        Language::C => "c",
        Language::Cxx => "c++",
        Language::ObjectiveC => "objective-c",
        Language::ObjectiveCxx => "objective-c++",
        Language::Cuda => "cu",
    };
    let mut cmd = creator.clone().new_command_sync(executable);
    cmd.arg("-x").arg(language).arg("-E");
    // When performing distributed compilation, line number info is important for error
    // reporting and to not cause spurious compilation failure (e.g. no exceptions build
    // fails due to exceptions transitively included in the stdlib).
    // With -fprofile-generate line number information is important, so don't use -P.
    if !may_dist && !parsed_args.profile_generate {
        cmd.arg("-P");
    }
    if rewrite_includes_only {
        match kind {
            CCompilerKind::Clang => {
                cmd.arg("-frewrite-includes");
            }
            CCompilerKind::Gcc => {
                cmd.arg("-fdirectives-only");
            }
            _ => {}
        }
    }
    cmd.arg(&parsed_args.input)
        .args(&parsed_args.preprocessor_args)
        .args(&parsed_args.dependency_args)
        .args(&parsed_args.common_args)
        .env_clear()
        .envs(env_vars.iter().map(|&(ref k, ref v)| (k, v)))
        .current_dir(cwd);

    if log_enabled!(Trace) {
        trace!("preprocess: {:?}", cmd);
    }
    run_input_output(cmd, None).await
}

pub fn generate_compile_commands(
    path_transformer: &mut dist::PathTransformer,
    executable: &Path,
    parsed_args: &ParsedArguments,
    cwd: &Path,
    env_vars: &[(OsString, OsString)],
    kind: CCompilerKind,
    rewrite_includes_only: bool,
) -> Result<(CompileCommand, Option<dist::CompileCommand>, Cacheable)> {
    // Unused arguments
    #[cfg(not(feature = "dist-client"))]
    {
        let _ = path_transformer;
        let _ = kind;
        let _ = rewrite_includes_only;
    }

    trace!("compile");

    let out_file = match parsed_args.outputs.get("obj") {
        Some(obj) => obj,
        None => return Err(anyhow!("Missing object file output")),
    };

    // Pass the language explicitly as we might have gotten it from the
    // command line.
    let language = match parsed_args.language {
        Language::C => "c",
        Language::Cxx => "c++",
        Language::ObjectiveC => "objective-c",
        Language::ObjectiveCxx => "objective-c++",
        Language::Cuda => "cu",
    };
    let mut arguments: Vec<OsString> = vec![
        "-x".into(),
        language.into(),
        parsed_args.compilation_flag.clone(),
        parsed_args.input.clone().into(),
        "-o".into(),
        out_file.into(),
    ];
    arguments.extend(parsed_args.preprocessor_args.clone());
    arguments.extend(parsed_args.common_args.clone());
    let command = CompileCommand {
        executable: executable.to_owned(),
        arguments,
        env_vars: env_vars.to_owned(),
        cwd: cwd.to_owned(),
    };

    #[cfg(not(feature = "dist-client"))]
    let dist_command = None;
    #[cfg(feature = "dist-client")]
    let dist_command = (|| {
        // https://gcc.gnu.org/onlinedocs/gcc-4.9.0/gcc/Overall-Options.html
        let mut language: String = match parsed_args.language {
            Language::C => "c",
            Language::Cxx => "c++",
            Language::ObjectiveC => "objective-c",
            Language::ObjectiveCxx => "objective-c++",
            Language::Cuda => "cu",
        }
        .into();
        if !rewrite_includes_only {
            match parsed_args.language {
                Language::C => language = "cpp-output".into(),
                Language::Cuda => language = "cu".into(),
                _ => language.push_str("-cpp-output"),
            }
        }
<<<<<<< HEAD
        let mut arguments: Vec<String> = vec![];
        if parsed_args.language != Language::Cuda {
            arguments.push("-x".into());
            arguments.push(language);
        }
        arguments.push(parsed_args.compilation_flag.clone().into_string().ok()?);
        arguments.push(path_transformer.as_dist(&parsed_args.input)?);
        arguments.push("-o".into());
        arguments.push(path_transformer.as_dist(out_file)?);
        if let CCompilerKind::GCC = kind {
=======
        let mut arguments: Vec<String> = vec![
            "-x".into(),
            language,
            parsed_args.compilation_flag.clone().into_string().ok()?,
            path_transformer.as_dist(&parsed_args.input)?,
            "-o".into(),
            path_transformer.as_dist(out_file)?,
        ];
        if let CCompilerKind::Gcc = kind {
>>>>>>> 7dea20a2
            // From https://gcc.gnu.org/onlinedocs/gcc/Preprocessor-Options.html:
            //
            // -fdirectives-only
            //
            //     [...]
            //
            //     With -fpreprocessed, predefinition of command line and most
            //     builtin macros is disabled. Macros such as __LINE__, which
            //     are contextually dependent, are handled normally. This
            //     enables compilation of files previously preprocessed with -E
            //     -fdirectives-only.
            //
            // Which is exactly what we do :-)
            if rewrite_includes_only {
                arguments.push("-fdirectives-only".into());
            }
            arguments.push("-fpreprocessed".into());
        }
        arguments.extend(dist::osstrings_to_strings(&parsed_args.common_args)?);
        Some(dist::CompileCommand {
            executable: path_transformer.as_dist(executable)?,
            arguments,
            env_vars: dist::osstring_tuples_to_strings(env_vars)?,
            cwd: path_transformer.as_dist_abs(cwd)?,
        })
    })();

    Ok((command, dist_command, Cacheable::Yes))
}

pub struct ExpandIncludeFile<'a> {
    cwd: &'a Path,
    stack: Vec<OsString>,
}

impl<'a> ExpandIncludeFile<'a> {
    pub fn new(cwd: &'a Path, args: &[OsString]) -> Self {
        ExpandIncludeFile {
            stack: args.iter().rev().map(|a| a.to_owned()).collect(),
            cwd,
        }
    }
}

impl<'a> Iterator for ExpandIncludeFile<'a> {
    type Item = OsString;

    fn next(&mut self) -> Option<OsString> {
        loop {
            let arg = match self.stack.pop() {
                Some(arg) => arg,
                None => return None,
            };
            let file = match arg.split_prefix("@") {
                Some(arg) => self.cwd.join(&arg),
                None => return Some(arg),
            };

            // According to gcc [1], @file means:
            //
            //     Read command-line options from file. The options read are
            //     inserted in place of the original @file option. If file does
            //     not exist, or cannot be read, then the option will be
            //     treated literally, and not removed.
            //
            //     Options in file are separated by whitespace. A
            //     whitespace character may be included in an option by
            //     surrounding the entire option in either single or double
            //     quotes. Any character (including a backslash) may be
            //     included by prefixing the character to be included with
            //     a backslash. The file may itself contain additional
            //     @file options; any such options will be processed
            //     recursively.
            //
            // So here we interpret any I/O errors as "just return this
            // argument". Currently we don't implement handling of arguments
            // with quotes, so if those are encountered we just pass the option
            // through literally anyway.
            //
            // At this time we interpret all `@` arguments above as non
            // cacheable, so if we fail to interpret this we'll just call the
            // compiler anyway.
            //
            // [1]: https://gcc.gnu.org/onlinedocs/gcc/Overall-Options.html#Overall-Options
            let mut contents = String::new();
            let res = File::open(&file).and_then(|mut f| f.read_to_string(&mut contents));
            if let Err(e) = res {
                debug!("failed to read @-file `{}`: {}", file.display(), e);
                return Some(arg);
            }
            if contents.contains('"') || contents.contains('\'') {
                return Some(arg);
            }
            let new_args = contents.split_whitespace().collect::<Vec<_>>();
            self.stack.extend(new_args.iter().rev().map(|s| s.into()));
        }
    }
}

#[cfg(test)]
mod test {
    use std::fs::File;
    use std::io::Write;

    use super::*;
    use crate::compiler::*;
    use crate::mock_command::*;
    use crate::test::utils::*;

    fn parse_arguments_(
        arguments: Vec<String>,
        plusplus: bool,
    ) -> CompilerArguments<ParsedArguments> {
        let args = arguments.iter().map(OsString::from).collect::<Vec<_>>();
        parse_arguments(&args, ".".as_ref(), &ARGS[..], plusplus)
    }

    #[test]
    fn test_parse_arguments_simple() {
        let args = stringvec!["-c", "foo.c", "-o", "foo.o"];
        let ParsedArguments {
            input,
            language,
            compilation_flag,
            outputs,
            preprocessor_args,
            msvc_show_includes,
            common_args,
            ..
        } = match parse_arguments_(args, false) {
            CompilerArguments::Ok(args) => args,
            o => panic!("Got unexpected parse result: {:?}", o),
        };
        assert_eq!(Some("foo.c"), input.to_str());
        assert_eq!(Language::C, language);
        assert_eq!(Some("-c"), compilation_flag.to_str());
        assert_map_contains!(outputs, ("obj", PathBuf::from("foo.o")));
        assert!(preprocessor_args.is_empty());
        assert!(common_args.is_empty());
        assert!(!msvc_show_includes);
    }

    #[test]
    fn test_parse_arguments_default_name() {
        let args = stringvec!["-c", "foo.c"];
        let ParsedArguments {
            input,
            language,
            outputs,
            preprocessor_args,
            msvc_show_includes,
            common_args,
            ..
        } = match parse_arguments_(args, false) {
            CompilerArguments::Ok(args) => args,
            o => panic!("Got unexpected parse result: {:?}", o),
        };
        assert_eq!(Some("foo.c"), input.to_str());
        assert_eq!(Language::C, language);
        assert_map_contains!(outputs, ("obj", PathBuf::from("foo.o")));
        assert!(preprocessor_args.is_empty());
        assert!(common_args.is_empty());
        assert!(!msvc_show_includes);
    }

    #[test]
    fn test_parse_arguments_default_outputdir() {
        let args = stringvec!["-c", "/tmp/foo.c"];
        let ParsedArguments { outputs, .. } = match parse_arguments_(args, false) {
            CompilerArguments::Ok(args) => args,
            o => panic!("Got unexpected parse result: {:?}", o),
        };
        assert_map_contains!(outputs, ("obj", PathBuf::from("foo.o")));
    }

    #[test]
    fn test_parse_arguments_split_dwarf() {
        let args = stringvec!["-gsplit-dwarf", "-c", "foo.cpp", "-o", "foo.o"];
        let ParsedArguments {
            input,
            language,
            outputs,
            preprocessor_args,
            msvc_show_includes,
            common_args,
            ..
        } = match parse_arguments_(args, false) {
            CompilerArguments::Ok(args) => args,
            o => panic!("Got unexpected parse result: {:?}", o),
        };
        assert_eq!(Some("foo.cpp"), input.to_str());
        assert_eq!(Language::Cxx, language);
        assert_map_contains!(
            outputs,
            ("obj", PathBuf::from("foo.o")),
            ("dwo", PathBuf::from("foo.dwo"))
        );
        assert!(preprocessor_args.is_empty());
        assert_eq!(ovec!["-gsplit-dwarf"], common_args);
        assert!(!msvc_show_includes);
    }

    #[test]
    fn test_parse_arguments_linker_options() {
        let args = stringvec![
            // is basically the same as `-z deps`
            "-Wl,--unresolved-symbols=report-all",
            "-z",
            "call-nop=suffix-nop",
            "-z",
            "deps",
            "-c",
            "foo.c",
            "-o",
            "foo.o"
        ];

        let ParsedArguments {
            input,
            language,
            outputs,
            preprocessor_args,
            msvc_show_includes,
            common_args,
            ..
        } = match parse_arguments_(args, false) {
            CompilerArguments::Ok(args) => args,
            o => panic!("Got unexpected parse result: {:?}", o),
        };
        assert_eq!(Some("foo.c"), input.to_str());
        assert_eq!(Language::C, language);
        assert_map_contains!(outputs, ("obj", PathBuf::from("foo.o")));
        assert!(preprocessor_args.is_empty());
        assert_eq!(3, common_args.len());
        assert!(!msvc_show_includes);
    }

    #[test]
    fn test_parse_arguments_coverage_outputs_gcno() {
        let args = stringvec!["--coverage", "-c", "foo.cpp", "-o", "foo.o"];
        let ParsedArguments {
            input,
            language,
            outputs,
            preprocessor_args,
            msvc_show_includes,
            common_args,
            profile_generate,
            ..
        } = match parse_arguments_(args, false) {
            CompilerArguments::Ok(args) => args,
            o => panic!("Got unexpected parse result: {:?}", o),
        };
        assert_eq!(Some("foo.cpp"), input.to_str());
        assert_eq!(Language::Cxx, language);
        assert_map_contains!(
            outputs,
            ("obj", PathBuf::from("foo.o")),
            ("gcno", PathBuf::from("foo.gcno"))
        );
        assert!(preprocessor_args.is_empty());
        assert_eq!(ovec!["--coverage"], common_args);
        assert!(!msvc_show_includes);
        assert!(profile_generate);
    }

    #[test]
    fn test_parse_arguments_test_coverage_outputs_gcno() {
        let args = stringvec!["-ftest-coverage", "-c", "foo.cpp", "-o", "foo.o"];
        let ParsedArguments {
            input,
            language,
            outputs,
            preprocessor_args,
            msvc_show_includes,
            common_args,
            profile_generate,
            ..
        } = match parse_arguments_(args, false) {
            CompilerArguments::Ok(args) => args,
            o => panic!("Got unexpected parse result: {:?}", o),
        };
        assert_eq!(Some("foo.cpp"), input.to_str());
        assert_eq!(Language::Cxx, language);
        assert_map_contains!(
            outputs,
            ("obj", PathBuf::from("foo.o")),
            ("gcno", PathBuf::from("foo.gcno"))
        );
        assert!(preprocessor_args.is_empty());
        assert_eq!(ovec!["-ftest-coverage"], common_args);
        assert!(!msvc_show_includes);
        assert!(profile_generate);
    }

    #[test]
    fn test_parse_arguments_profile_generate() {
        let args = stringvec!["-fprofile-generate", "-c", "foo.cpp", "-o", "foo.o"];
        let ParsedArguments {
            input,
            language,
            outputs,
            preprocessor_args,
            msvc_show_includes,
            common_args,
            profile_generate,
            ..
        } = match parse_arguments_(args, false) {
            CompilerArguments::Ok(args) => args,
            o => panic!("Got unexpected parse result: {:?}", o),
        };
        assert_eq!(Some("foo.cpp"), input.to_str());
        assert_eq!(Language::Cxx, language);
        assert_map_contains!(outputs, ("obj", PathBuf::from("foo.o")));
        assert!(preprocessor_args.is_empty());
        assert_eq!(ovec!["-fprofile-generate"], common_args);
        assert!(!msvc_show_includes);
        assert!(profile_generate);
    }

    #[test]
    fn test_parse_arguments_extra() {
        let args = stringvec!["-c", "foo.cc", "-fabc", "-o", "foo.o", "-mxyz"];
        let ParsedArguments {
            input,
            language,
            outputs,
            preprocessor_args,
            msvc_show_includes,
            common_args,
            ..
        } = match parse_arguments_(args, false) {
            CompilerArguments::Ok(args) => args,
            o => panic!("Got unexpected parse result: {:?}", o),
        };
        assert_eq!(Some("foo.cc"), input.to_str());
        assert_eq!(Language::Cxx, language);
        assert_map_contains!(outputs, ("obj", PathBuf::from("foo.o")));
        assert!(preprocessor_args.is_empty());
        assert_eq!(ovec!["-fabc", "-mxyz"], common_args);
        assert!(!msvc_show_includes);
    }

    #[test]
    fn test_parse_arguments_values() {
        let args = stringvec![
            "-c", "foo.cxx", "-fabc", "-I", "include", "-o", "foo.o", "-include", "file"
        ];
        let ParsedArguments {
            input,
            language,
            outputs,
            preprocessor_args,
            msvc_show_includes,
            common_args,
            ..
        } = match parse_arguments_(args, false) {
            CompilerArguments::Ok(args) => args,
            o => panic!("Got unexpected parse result: {:?}", o),
        };
        assert_eq!(Some("foo.cxx"), input.to_str());
        assert_eq!(Language::Cxx, language);
        assert_map_contains!(outputs, ("obj", PathBuf::from("foo.o")));
        assert_eq!(ovec!["-Iinclude", "-include", "file"], preprocessor_args);
        assert_eq!(ovec!["-fabc"], common_args);
        assert!(!msvc_show_includes);
    }

    #[test]
    fn test_parse_arguments_preprocessor_args() {
        let args = stringvec![
            "-c",
            "foo.c",
            "-fabc",
            "-MF",
            "file",
            "-o",
            "foo.o",
            "-MQ",
            "abc",
            "-nostdinc"
        ];
        let ParsedArguments {
            input,
            language,
            outputs,
            dependency_args,
            preprocessor_args,
            msvc_show_includes,
            common_args,
            ..
        } = match parse_arguments_(args, false) {
            CompilerArguments::Ok(args) => args,
            o => panic!("Got unexpected parse result: {:?}", o),
        };
        assert_eq!(Some("foo.c"), input.to_str());
        assert_eq!(Language::C, language);
        assert_map_contains!(outputs, ("obj", PathBuf::from("foo.o")));
        assert_eq!(ovec!["-MF", "file"], dependency_args);
        assert_eq!(ovec!["-nostdinc"], preprocessor_args);
        assert_eq!(ovec!["-fabc"], common_args);
        assert!(!msvc_show_includes);
    }

    #[test]
    fn test_parse_arguments_explicit_dep_target() {
        let args =
            stringvec!["-c", "foo.c", "-MT", "depfile", "-fabc", "-MF", "file", "-o", "foo.o"];
        let ParsedArguments {
            input,
            language,
            outputs,
            dependency_args,
            msvc_show_includes,
            common_args,
            ..
        } = match parse_arguments_(args, false) {
            CompilerArguments::Ok(args) => args,
            o => panic!("Got unexpected parse result: {:?}", o),
        };
        assert_eq!(Some("foo.c"), input.to_str());
        assert_eq!(Language::C, language);
        assert_map_contains!(outputs, ("obj", PathBuf::from("foo.o")));
        assert_eq!(ovec!["-MF", "file"], dependency_args);
        assert_eq!(ovec!["-fabc"], common_args);
        assert!(!msvc_show_includes);
    }

    #[test]
    fn test_parse_arguments_explicit_dep_target_needed() {
        let args = stringvec![
            "-c", "foo.c", "-MT", "depfile", "-fabc", "-MF", "file", "-o", "foo.o", "-MD"
        ];
        let ParsedArguments {
            input,
            language,
            outputs,
            dependency_args,
            preprocessor_args,
            msvc_show_includes,
            common_args,
            ..
        } = match parse_arguments_(args, false) {
            CompilerArguments::Ok(args) => args,
            o => panic!("Got unexpected parse result: {:?}", o),
        };
        assert_eq!(Some("foo.c"), input.to_str());
        assert_eq!(Language::C, language);
        assert_map_contains!(outputs, ("obj", PathBuf::from("foo.o")));
        assert_eq!(
            ovec!["-MF", "file", "-MD", "-MT", "depfile"],
            dependency_args
        );
        assert!(preprocessor_args.is_empty());
        assert_eq!(ovec!["-fabc"], common_args);
        assert!(!msvc_show_includes);
    }

    #[test]
    fn test_parse_arguments_explicit_mq_dep_target_needed() {
        let args = stringvec![
            "-c", "foo.c", "-MQ", "depfile", "-fabc", "-MF", "file", "-o", "foo.o", "-MD"
        ];
        let ParsedArguments {
            input,
            language,
            outputs,
            dependency_args,
            preprocessor_args,
            msvc_show_includes,
            common_args,
            ..
        } = match parse_arguments_(args, false) {
            CompilerArguments::Ok(args) => args,
            o => panic!("Got unexpected parse result: {:?}", o),
        };
        assert_eq!(Some("foo.c"), input.to_str());
        assert_eq!(Language::C, language);
        assert_map_contains!(outputs, ("obj", PathBuf::from("foo.o")));
        assert_eq!(
            ovec!["-MF", "file", "-MD", "-MQ", "depfile"],
            dependency_args
        );
        assert!(preprocessor_args.is_empty());
        assert_eq!(ovec!["-fabc"], common_args);
        assert!(!msvc_show_includes);
    }

    #[test]
    fn test_parse_arguments_diagnostics_color() {
        fn get_color_mode(color_flag: &str) -> ColorMode {
            let args = stringvec!["-c", "foo.c", color_flag];
            match parse_arguments_(args, false) {
                CompilerArguments::Ok(args) => args.color_mode,
                o => panic!("Got unexpected parse result: {:?}", o),
            }
        }

        assert_eq!(get_color_mode("-fdiagnostics-color=always"), ColorMode::On);
        assert_eq!(get_color_mode("-fdiagnostics-color=never"), ColorMode::Off);
        assert_eq!(get_color_mode("-fdiagnostics-color=auto"), ColorMode::Auto);
        assert_eq!(get_color_mode("-fno-diagnostics-color"), ColorMode::Off);
        assert_eq!(get_color_mode("-fdiagnostics-color"), ColorMode::On);
    }

    #[test]
    fn color_mode_preprocess() {
        let args = stringvec!["-c", "foo.c", "-fdiagnostics-color"];
        let args = match parse_arguments_(args, false) {
            CompilerArguments::Ok(args) => args,
            o => panic!("Got unexpected parse result: {:?}", o),
        };

        assert!(args.common_args.contains(&"-fdiagnostics-color".into()));
    }

    #[test]
    fn test_parse_arguments_dep_target_needed() {
        let args = stringvec!["-c", "foo.c", "-fabc", "-MF", "file", "-o", "foo.o", "-MD"];
        let ParsedArguments {
            input,
            language,
            outputs,
            dependency_args,
            msvc_show_includes,
            common_args,
            ..
        } = match parse_arguments_(args, false) {
            CompilerArguments::Ok(args) => args,
            o => panic!("Got unexpected parse result: {:?}", o),
        };
        assert_eq!(Some("foo.c"), input.to_str());
        assert_eq!(Language::C, language);
        assert_map_contains!(outputs, ("obj", PathBuf::from("foo.o")));
        assert_eq!(ovec!["-MF", "file", "-MD", "-MT", "foo.o"], dependency_args);
        assert_eq!(ovec!["-fabc"], common_args);
        assert!(!msvc_show_includes);
    }

    #[test]
    fn test_parse_arguments_empty_args() {
        assert_eq!(
            CompilerArguments::NotCompilation,
            parse_arguments_(vec!(), false)
        );
    }

    #[test]
    fn test_parse_arguments_not_compile() {
        assert_eq!(
            CompilerArguments::NotCompilation,
            parse_arguments_(stringvec!["-o", "foo"], false)
        );
    }

    #[test]
    fn test_parse_arguments_too_many_inputs() {
        assert_eq!(
            CompilerArguments::CannotCache("multiple input files", None),
            parse_arguments_(stringvec!["-c", "foo.c", "-o", "foo.o", "bar.c"], false)
        );
    }

    #[test]
    fn test_parse_arguments_link() {
        assert_eq!(
            CompilerArguments::NotCompilation,
            parse_arguments_(
                stringvec!["-shared", "foo.o", "-o", "foo.so", "bar.o"],
                false
            )
        );
    }

    #[test]
    fn test_parse_arguments_pgo() {
        assert_eq!(
            CompilerArguments::CannotCache("-fprofile-use", None),
            parse_arguments_(
                stringvec!["-c", "foo.c", "-fprofile-use", "-o", "foo.o"],
                false
            )
        );
        assert_eq!(
            CompilerArguments::CannotCache("-fprofile-use", None),
            parse_arguments_(
                stringvec!["-c", "foo.c", "-fprofile-use=file", "-o", "foo.o"],
                false
            )
        );
    }

    #[test]
    fn test_parse_arguments_response_file() {
        assert_eq!(
            CompilerArguments::CannotCache("@", None),
            parse_arguments_(stringvec!["-c", "foo.c", "@foo", "-o", "foo.o"], false)
        );
        assert_eq!(
            CompilerArguments::CannotCache("@", None),
            parse_arguments_(stringvec!["-c", "foo.c", "-o", "@foo"], false)
        );
    }

    #[test]
    fn test_parse_arguments_multiple_arch() {
        match parse_arguments_(
            stringvec!["-arch", "arm64", "-o", "foo.o", "-c", "foo.cpp"],
            false,
        ) {
            CompilerArguments::Ok(_) => {}
            o => panic!("Got unexpected parse result: {:?}", o),
        }

        match parse_arguments_(
            stringvec!["-arch", "arm64", "-arch", "arm64", "-o", "foo.o", "-c", "foo.cpp"],
            false,
        ) {
            CompilerArguments::Ok(_) => {}
            o => panic!("Got unexpected parse result: {:?}", o),
        }

        assert_eq!(
            CompilerArguments::CannotCache("multiple different -arch", None),
            parse_arguments_(
                stringvec![
                    "-fPIC", "-arch", "arm64", "-arch", "i386", "-o", "foo.o", "-c", "foo.cpp"
                ],
                false
            )
        );
    }

    #[test]
    fn at_signs() {
        let td = tempfile::Builder::new()
            .prefix("sccache")
            .tempdir()
            .unwrap();
        File::create(td.path().join("foo"))
            .unwrap()
            .write_all(
                b"\
            -c foo.c -o foo.o\
        ",
            )
            .unwrap();
        let arg = format!("@{}", td.path().join("foo").display());
        let ParsedArguments {
            input,
            language,
            outputs,
            preprocessor_args,
            msvc_show_includes,
            common_args,
            ..
        } = match parse_arguments_(vec![arg], false) {
            CompilerArguments::Ok(args) => args,
            o => panic!("Got unexpected parse result: {:?}", o),
        };
        assert_eq!(Some("foo.c"), input.to_str());
        assert_eq!(Language::C, language);
        assert_map_contains!(outputs, ("obj", PathBuf::from("foo.o")));
        assert!(preprocessor_args.is_empty());
        assert!(common_args.is_empty());
        assert!(!msvc_show_includes);
    }

    #[test]
    fn test_compile_simple() {
        let creator = new_creator();
        let f = TestFixture::new();
        let parsed_args = ParsedArguments {
            input: "foo.c".into(),
            language: Language::C,
            compilation_flag: "-c".into(),
            depfile: None,
            outputs: vec![("obj", "foo.o".into())].into_iter().collect(),
            dependency_args: vec![],
            preprocessor_args: vec![],
            common_args: vec![],
            extra_hash_files: vec![],
            msvc_show_includes: false,
            profile_generate: false,
            color_mode: ColorMode::Auto,
        };
        let compiler = &f.bins[0];
        // Compiler invocation.
        next_command(&creator, Ok(MockChild::new(exit_status(0), "", "")));
        let mut path_transformer = dist::PathTransformer::default();
        let (command, dist_command, cacheable) = generate_compile_commands(
            &mut path_transformer,
            compiler,
            &parsed_args,
            f.tempdir.path(),
            &[],
            CCompilerKind::Gcc,
            false,
        )
        .unwrap();
        #[cfg(feature = "dist-client")]
        assert!(dist_command.is_some());
        #[cfg(not(feature = "dist-client"))]
        assert!(dist_command.is_none());
        let _ = command.execute(&creator).wait();
        assert_eq!(Cacheable::Yes, cacheable);
        // Ensure that we ran all processes.
        assert_eq!(0, creator.lock().unwrap().children.len());
    }

    #[test]
    fn test_parse_arguments_plusplus() {
        let args = stringvec!["-c", "foo.c", "-o", "foo.o"];
        let ParsedArguments {
            input,
            language,
            compilation_flag,
            outputs,
            preprocessor_args,
            msvc_show_includes,
            common_args,
            ..
        } = match parse_arguments_(args, true) {
            CompilerArguments::Ok(args) => args,
            o => panic!("Got unexpected parse result: {:?}", o),
        };
        assert_eq!(Some("foo.c"), input.to_str());
        assert_eq!(Language::Cxx, language);
        assert_eq!(Some("-c"), compilation_flag.to_str());
        assert_map_contains!(outputs, ("obj", PathBuf::from("foo.o")));
        assert!(preprocessor_args.is_empty());
        assert!(common_args.is_empty());
        assert!(!msvc_show_includes);
    }
}<|MERGE_RESOLUTION|>--- conflicted
+++ resolved
@@ -623,7 +623,6 @@
                 _ => language.push_str("-cpp-output"),
             }
         }
-<<<<<<< HEAD
         let mut arguments: Vec<String> = vec![];
         if parsed_args.language != Language::Cuda {
             arguments.push("-x".into());
@@ -633,18 +632,7 @@
         arguments.push(path_transformer.as_dist(&parsed_args.input)?);
         arguments.push("-o".into());
         arguments.push(path_transformer.as_dist(out_file)?);
-        if let CCompilerKind::GCC = kind {
-=======
-        let mut arguments: Vec<String> = vec![
-            "-x".into(),
-            language,
-            parsed_args.compilation_flag.clone().into_string().ok()?,
-            path_transformer.as_dist(&parsed_args.input)?,
-            "-o".into(),
-            path_transformer.as_dist(out_file)?,
-        ];
         if let CCompilerKind::Gcc = kind {
->>>>>>> 7dea20a2
             // From https://gcc.gnu.org/onlinedocs/gcc/Preprocessor-Options.html:
             //
             // -fdirectives-only
