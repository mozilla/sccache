--- conflicted
+++ resolved
@@ -133,21 +133,12 @@
         if !parsed_args.dependency_args.is_empty() {
             let first = run_input_output(dep_before_preprocessor(), None);
             let second = run_input_output(cmd, None);
-<<<<<<< HEAD
             parsed_args.input.set_extension("cup");
-            Box::new(first.join(second).map(|(f, s)| s))
-        } else {
-            parsed_args.input.set_extension("cup");
-            Box::new(run_input_output(cmd, None))
-=======
-            // TODO: If we need to chain these to emulate a frontend, shouldn't
-            // we explicitly wait on the first one before starting the second one?
-            // (rather than via which drives these concurrently)
             let (_f, s) = futures::future::try_join(first, second).await?;
             Ok(s)
         } else {
+            parsed_args.input.set_extension("cup");
             run_input_output(cmd, None).await
->>>>>>> 7dea20a2
         }
     }
 
